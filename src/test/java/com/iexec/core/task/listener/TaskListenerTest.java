/*
 * Copyright 2020 IEXEC BLOCKCHAIN TECH
 *
 * Licensed under the Apache License, Version 2.0 (the "License");
 * you may not use this file except in compliance with the License.
 * You may obtain a copy of the License at
 *
 *     http://www.apache.org/licenses/LICENSE-2.0
 *
 * Unless required by applicable law or agreed to in writing, software
 * distributed under the License is distributed on an "AS IS" BASIS,
 * WITHOUT WARRANTIES OR CONDITIONS OF ANY KIND, either express or implied.
 * See the License for the specific language governing permissions and
 * limitations under the License.
 */

package com.iexec.core.task.listener;

import com.iexec.common.lifecycle.purge.PurgeService;
import com.iexec.common.notification.TaskNotification;
import com.iexec.common.notification.TaskNotificationType;
import com.iexec.common.task.TaskAbortCause;
import com.iexec.core.pubsub.NotificationService;
import com.iexec.core.replicate.Replicate;
import com.iexec.core.replicate.ReplicatesService;
import com.iexec.core.task.Task;
import com.iexec.core.task.event.*;
import com.iexec.core.task.update.TaskUpdateRequestManager;
import com.iexec.core.worker.WorkerService;
import org.junit.jupiter.api.BeforeEach;
import org.junit.jupiter.api.Test;
import org.junit.jupiter.api.extension.ExtendWith;
import org.mockito.*;
import org.springframework.boot.test.system.CapturedOutput;
import org.springframework.boot.test.system.OutputCaptureExtension;

import java.util.Collections;
import java.util.List;

import static org.assertj.core.api.Assertions.assertThat;
import static org.mockito.Mockito.*;

@ExtendWith(OutputCaptureExtension.class)
class TaskListenerTest {

    private static final String CHAIN_TASK_ID = "chainTaskId";
    private static final String WALLET1 = "wallet1";
    private static final String WALLET2 = "wallet2";

    @Captor
    private ArgumentCaptor<TaskNotification> notificationCaptor;
    @Mock
    private TaskUpdateRequestManager taskUpdateRequestManager;
    @Mock
    private NotificationService notificationService;
    @Mock
    private ReplicatesService replicatesService;
    @Mock
    private WorkerService workerService;
    @Mock
    private PurgeService purgeService;

    @InjectMocks
    private TaskListeners taskListeners;

    @BeforeEach
    void init() {
        MockitoAnnotations.openMocks(this);
    }

    @Test
    void shouldUpdateTaskOnTasCreatedEvent() {
        TaskCreatedEvent event = new TaskCreatedEvent();
        event.setChainTaskId(CHAIN_TASK_ID);
        taskListeners.onTaskCreatedEvent(event);
        verify(taskUpdateRequestManager).publishRequest(anyString());
    }

    @Test
    void shouldProcessContributionTimeoutEvent() {
        ContributionTimeoutEvent event = new ContributionTimeoutEvent();
        event.setChainTaskId(CHAIN_TASK_ID);
        Replicate replicate1 = new Replicate(WALLET1, CHAIN_TASK_ID);
        Replicate replicate2 = new Replicate(WALLET2, CHAIN_TASK_ID);
        List<Replicate> replicates = List.of(replicate1, replicate2);
        when(replicatesService.getReplicates(event.getChainTaskId()))
                .thenReturn(replicates);
        
        taskListeners.onTaskContributionTimeout(event);
        // Should remove taskId from workers
        verify(workerService).removeChainTaskIdFromWorker(CHAIN_TASK_ID, WALLET1);
        verify(workerService).removeChainTaskIdFromWorker(CHAIN_TASK_ID, WALLET2);
        // Should send abort notification with cause CONTRIBUTION_TIMEOUT
        verify(notificationService).sendTaskNotification(notificationCaptor.capture());
        assertThat(notificationCaptor.getValue().getTaskNotificationType())
                .isEqualTo(TaskNotificationType.PLEASE_ABORT);
        assertThat(notificationCaptor.getValue().getTaskAbortCause())
                .isEqualTo(TaskAbortCause.CONTRIBUTION_TIMEOUT);
    }

    @Test
    void shouldNotifyWinnersAndLosersOnTaskConsensusReached() {
        String winningHash = "hash";
        String badHash = "bad";
        ConsensusReachedEvent event = new ConsensusReachedEvent();
        event.setChainTaskId(CHAIN_TASK_ID);
        event.setConsensus(winningHash);
        Replicate replicate1 = new Replicate(WALLET1, CHAIN_TASK_ID);
        replicate1.setContributionHash(winningHash);
        Replicate replicate2 = new Replicate(WALLET2, CHAIN_TASK_ID);
        replicate2.setContributionHash(badHash);
        List<Replicate> replicates = List.of(replicate1, replicate2);
        when(replicatesService.getReplicates(event.getChainTaskId()))
                .thenReturn(replicates);
        
        taskListeners.onTaskConsensusReached(event);
        // Should send 2 notifications
        verify(notificationService, times(2)).sendTaskNotification(notificationCaptor.capture());
        TaskNotification capturedRevealNotification = notificationCaptor.getAllValues().get(0);
        TaskNotification capturedAbortNotification = notificationCaptor.getAllValues().get(1);
        // Should ask winners to reveal
        assertThat(capturedRevealNotification.getTaskNotificationType())
                .isEqualTo(TaskNotificationType.PLEASE_REVEAL);
        // Should ask losers to abort
        assertThat(capturedAbortNotification.getTaskNotificationType())
                .isEqualTo(TaskNotificationType.PLEASE_ABORT);
        assertThat(notificationCaptor.getValue().getTaskAbortCause())
                .isEqualTo(TaskAbortCause.CONSENSUS_REACHED);
    }

    @Test
    void shouldSendTaskNotificationOnPleaseUploadEvent() {
        PleaseUploadEvent event = new PleaseUploadEvent(CHAIN_TASK_ID, WALLET1);
        taskListeners.onPleaseUploadEvent(event);
        verify(notificationService).sendTaskNotification(any());
        // TODO capture args
    }

    @Test
    void onResultUploadTimeoutEvent(CapturedOutput output) {
        taskListeners.onResultUploadTimeoutEvent(new ResultUploadTimeoutEvent(CHAIN_TASK_ID));
<<<<<<< HEAD

=======
>>>>>>> 557c7bf1
        assertThat(output.getOut())
                .contains("Received ResultUploadTimeoutEvent [chainTaskId:" + CHAIN_TASK_ID + "]");
    }

    /**
     * should:
     * Remove task executor
     * Send notification
     * remove chainTaskId from worker
     */
    @Test
    void onTaskCompletedEvent() {
        Replicate replicate = new Replicate(WALLET1, CHAIN_TASK_ID);
        Task task = Task.builder().chainTaskId(CHAIN_TASK_ID).build();
        TaskCompletedEvent event = new TaskCompletedEvent(task);
        when(replicatesService.getReplicates(CHAIN_TASK_ID))
                .thenReturn(List.of(replicate));

        taskListeners.onTaskCompletedEvent(event);
        verify(notificationService).sendTaskNotification(any());
        verify(workerService).removeChainTaskIdFromWorker(CHAIN_TASK_ID, WALLET1);
        verify(purgeService).purgeAllServices(CHAIN_TASK_ID);
        // TODO capture args
    }

    @Test
    void onTaskFailedEvent() {
        when(replicatesService.getReplicates(CHAIN_TASK_ID))
                .thenReturn(List.of(new Replicate(WALLET1, CHAIN_TASK_ID)));

        taskListeners.onTaskFailedEvent(new TaskFailedEvent(CHAIN_TASK_ID));
        verify(notificationService).sendTaskNotification(
                TaskNotification.builder()
                        .chainTaskId(CHAIN_TASK_ID)
                        .taskNotificationType(TaskNotificationType.PLEASE_ABORT)
                        .workersAddress(Collections.emptyList())
                        .build()
        );
        verify(workerService).removeChainTaskIdFromWorker(CHAIN_TASK_ID, WALLET1);
        verify(purgeService).purgeAllServices(CHAIN_TASK_ID);
    }

    @Test
    void onTaskRunningFailedEvent() {
        when(replicatesService.getReplicates(CHAIN_TASK_ID))
                .thenReturn(List.of(new Replicate(WALLET1, CHAIN_TASK_ID)));

        taskListeners.onTaskRunningFailedEvent(new TaskRunningFailedEvent(CHAIN_TASK_ID));
        verify(notificationService).sendTaskNotification(
                TaskNotification.builder()
                        .chainTaskId(CHAIN_TASK_ID)
                        .taskNotificationType(TaskNotificationType.PLEASE_ABORT)
                        .workersAddress(Collections.emptyList())
                        .build()
        );
        verify(workerService).removeChainTaskIdFromWorker(CHAIN_TASK_ID, WALLET1);
        verify(purgeService).purgeAllServices(CHAIN_TASK_ID);
    }
}<|MERGE_RESOLUTION|>--- conflicted
+++ resolved
@@ -139,10 +139,6 @@
     @Test
     void onResultUploadTimeoutEvent(CapturedOutput output) {
         taskListeners.onResultUploadTimeoutEvent(new ResultUploadTimeoutEvent(CHAIN_TASK_ID));
-<<<<<<< HEAD
-
-=======
->>>>>>> 557c7bf1
         assertThat(output.getOut())
                 .contains("Received ResultUploadTimeoutEvent [chainTaskId:" + CHAIN_TASK_ID + "]");
     }
