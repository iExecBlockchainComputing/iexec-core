package com.iexec.core.task;

import com.iexec.common.chain.ChainContribution;
import com.iexec.common.chain.ChainContributionStatus;
import com.iexec.common.chain.ChainTask;
import com.iexec.common.chain.ChainTaskStatus;
import com.iexec.common.replicate.ReplicateStatus;
import com.iexec.common.replicate.ReplicateStatusModifier;
import com.iexec.core.chain.IexecHubService;
import com.iexec.core.pubsub.NotificationService;
import com.iexec.core.replicate.Replicate;
import com.iexec.core.replicate.ReplicatesService;
import com.iexec.core.utils.DateTimeUtils;
import com.iexec.core.worker.Worker;
import com.iexec.core.worker.WorkerService;
import org.junit.Before;
import org.junit.Test;
import org.mockito.InjectMocks;
import org.mockito.Mock;
import org.mockito.Mockito;
import org.mockito.MockitoAnnotations;
import org.springframework.context.ApplicationEventPublisher;

import java.util.*;

import static com.iexec.core.task.TaskStatus.*;
import static com.iexec.core.utils.DateTimeUtils.sleep;
import static org.assertj.core.api.Assertions.assertThat;
import static org.mockito.ArgumentMatchers.any;
import static org.mockito.Mockito.doNothing;
import static org.mockito.Mockito.when;

public class TaskServiceTests {

    private final static String WALLET_WORKER_1 = "0x1a69b2eb604db8eba185df03ea4f5288dcbbd248";
    private final static String CHAIN_TASK_ID = "chainTaskId";
    private final static String CHAIN_DEAL_ID = "dealId";
    private final static String DAPP_NAME = "dappName";
    private final static String COMMAND_LINE = "commandLine";
    private final Date timeRef = new Date(60000);
    private final String noSgxTag = "0x0";

    @Mock
    private TaskRepository taskRepository;

    @Mock
    private NotificationService notificationService;

    @Mock
    private WorkerService workerService;

    @Mock
    private IexecHubService iexecHubService;

    @Mock
    private ReplicatesService replicatesService;

    @Mock
    private ApplicationEventPublisher applicationEventPublisher;

    @InjectMocks
    private TaskService taskService;

    @Before
    public void init() {
        MockitoAnnotations.initMocks(this);
    }

    @Test
    public void shouldNotGetTask() {
        when(taskRepository.findByChainTaskId("dummyId")).thenReturn(Optional.empty());
        Optional<Task> task = taskService.getTaskByChainTaskId("dummyId");
        assertThat(task.isPresent()).isFalse();
    }

    @Test
    public void shouldGetOneTask() {
        Task task = new Task(DAPP_NAME, COMMAND_LINE, 2, CHAIN_TASK_ID);
        when(taskRepository.findByChainTaskId(CHAIN_TASK_ID)).thenReturn(Optional.of(task));
        Optional<Task> optional = taskService.getTaskByChainTaskId(CHAIN_TASK_ID);

        assertThat(optional.isPresent()).isTrue();
        assertThat(optional).isEqualTo(Optional.of(task));
    }

    @Test
    public void shouldAddTask() {
        Task task = new Task(CHAIN_DEAL_ID, 0, DAPP_NAME, COMMAND_LINE, 2, timeRef, noSgxTag);
        task.changeStatus(TaskStatus.INITIALIZED);

        when(taskRepository.save(any())).thenReturn(task);
        Optional<Task> saved = taskService.addTask(CHAIN_DEAL_ID, 0, DAPP_NAME, COMMAND_LINE, 2, timeRef, "0x0");
        assertThat(saved).isPresent();
        assertThat(saved).isEqualTo(Optional.of(task));
    }

    @Test
    public void shouldNotAddTask() {
        Task task = new Task(CHAIN_DEAL_ID, 0, DAPP_NAME, COMMAND_LINE, 2, timeRef, noSgxTag);
        task.changeStatus(TaskStatus.INITIALIZED);

        ArrayList<Task> list = new ArrayList<>();
        list.add(task);

        when(taskRepository.findByChainDealIdAndTaskIndex(CHAIN_DEAL_ID, 0)).thenReturn(list);
        Optional<Task> saved = taskService.addTask(CHAIN_DEAL_ID, 0, DAPP_NAME, COMMAND_LINE, 2, timeRef, "0x0");
        assertThat(saved).isEqualTo(Optional.empty());
    }

    @Test
    public void shouldFindByCurrentStatus() {
        TaskStatus status = TaskStatus.INITIALIZED;

        Task task = new Task(CHAIN_DEAL_ID, 0, DAPP_NAME, COMMAND_LINE, 2, timeRef);
        task.changeStatus(status);

        List<Task> taskList = new ArrayList<>();
        taskList.add(task);

        when(taskRepository.findByCurrentStatus(status)).thenReturn(taskList);

        List<Task> foundTasks = taskService.findByCurrentStatus(status);

        assertThat(foundTasks).isEqualTo(taskList);
        assertThat(foundTasks.get(0).getCurrentStatus()).isEqualTo(status);
    }

    @Test
<<<<<<< HEAD
    public void shouldUpdateReceived2Initializing2Initialized() throws ExecutionException, InterruptedException {
        Task task = new Task(CHAIN_DEAL_ID, 1, DAPP_NAME, COMMAND_LINE, 2, timeRef, noSgxTag);
        task.changeStatus(TaskStatus.RECEIVED);
        task.setChainTaskId("");
=======
    public void shouldNotFindByCurrentStatus() {
        TaskStatus status = TaskStatus.INITIALIZED;
        when(taskRepository.findByCurrentStatus(status)).thenReturn(Collections.emptyList());

        List<Task> foundTasks = taskService.findByCurrentStatus(status);

        assertThat(foundTasks).isEmpty();
    }

    @Test
    public void shouldFindByCurrentStatusList() {
        TaskStatus status = TaskStatus.INITIALIZED;
        List<TaskStatus> statusList = Arrays.asList(TaskStatus.INITIALIZED, TaskStatus.COMPLETED);

        Task task = new Task(CHAIN_DEAL_ID, 0, DAPP_NAME, COMMAND_LINE, 2, timeRef);
        task.changeStatus(status);

        List<Task> taskList = new ArrayList<>();
        taskList.add(task);

        when(taskRepository.findByCurrentStatus(statusList)).thenReturn(taskList);

        List<Task> foundTasks = taskService.findByCurrentStatus(statusList);

        assertThat(foundTasks).isEqualTo(taskList);
        assertThat(foundTasks.get(0).getCurrentStatus()).isIn(statusList);
    }

    @Test
    public void shouldNotFindByCurrentStatusList() {
        List<TaskStatus> statusList = Arrays.asList(TaskStatus.INITIALIZED, TaskStatus.COMPLETED);
        when(taskRepository.findByCurrentStatus(statusList)).thenReturn(Collections.emptyList());

        List<Task> foundTasks = taskService.findByCurrentStatus(statusList);

        assertThat(foundTasks).isEmpty();
    }

    // Tests on reopenTask

    @Test
    public void shouldNotReopenTaskSinceCannotReopenOnchain(){
        Task task = new Task(DAPP_NAME, COMMAND_LINE, 3, CHAIN_TASK_ID);
        task.changeStatus(FINALIZE_FAILED);

        when(iexecHubService.canReopen(task.getChainTaskId())).thenReturn(false);

        taskService.reOpenTask(task);

        assertThat(task.getCurrentStatus()).isEqualTo(FINALIZE_FAILED);
    };

    @Test
    public void shouldNotReopenTaskSinceNotEnoughGas(){
        Task task = new Task(DAPP_NAME, COMMAND_LINE, 3, CHAIN_TASK_ID);
        task.changeStatus(FINALIZE_FAILED);
>>>>>>> 4690094f

        when(iexecHubService.canReopen(task.getChainTaskId())).thenReturn(true);
        when(iexecHubService.hasEnoughGas()).thenReturn(false);

        taskService.reOpenTask(task);

        assertThat(task.getCurrentStatus()).isEqualTo(FINALIZE_FAILED);
    };
    
    @Test
    public void shouldUpdate2ReopenFailed(){
        Task task = new Task(DAPP_NAME, COMMAND_LINE, 3, CHAIN_TASK_ID);
        task.changeStatus(FINALIZE_FAILED);

        when(iexecHubService.canReopen(task.getChainTaskId())).thenReturn(true);
        when(iexecHubService.hasEnoughGas()).thenReturn(true);
        when(taskRepository.save(task)).thenReturn(task);
        when(iexecHubService.reOpen(task.getChainTaskId())).thenReturn(false);

        taskService.reOpenTask(task);

        assertThat(task.getCurrentStatus()).isEqualTo(REOPEN_FAILED);
    };
    
    @Test
    public void shouldReopenTask(){
        Task task = new Task(DAPP_NAME, COMMAND_LINE, 3, CHAIN_TASK_ID);
        task.changeStatus(FINALIZE_FAILED);

        when(iexecHubService.canReopen(task.getChainTaskId())).thenReturn(true);
        when(iexecHubService.hasEnoughGas()).thenReturn(true);
        when(taskRepository.save(task)).thenReturn(task);
        when(iexecHubService.reOpen(task.getChainTaskId())).thenReturn(true);

        taskService.reOpenTask(task);

        assertThat(task.getCurrentStatus()).isEqualTo(INITIALIZED);
    };

    // Tests on received2Initialized transition

    @Test
    public void shouldNotUpdateReceived2InitializingSinceChainTaskIdIsNull() {
        Task task = new Task(DAPP_NAME, COMMAND_LINE, 2, null);
        task.changeStatus(RECEIVED);

        taskService.tryToMoveTaskToNextStatus(task);
        assertThat(task.getCurrentStatus()).isEqualTo(RECEIVED);
    }

    @Test
    public void shouldNotUpdateReceived2InitializingSinceChainTaskIdIsNotEmpty() {
        Task task = new Task(DAPP_NAME, COMMAND_LINE, 2, CHAIN_TASK_ID);
        task.changeStatus(RECEIVED);

        taskService.tryToMoveTaskToNextStatus(task);
        assertThat(task.getCurrentStatus()).isEqualTo(RECEIVED);
    }

    // not sure if a "shouldNotUpdateReceived2InitializingSinceCurrentStatusIsNotReceived" test
    // is required

    @Test
<<<<<<< HEAD
    public void shouldNotUpdateReceived2Initializing() throws ExecutionException, InterruptedException {
        Task task = new Task(CHAIN_DEAL_ID, 1, DAPP_NAME, COMMAND_LINE, 2, timeRef, noSgxTag);
        task.changeStatus(TaskStatus.RECEIVED);
        task.setChainTaskId("");
=======
    public void shouldNotUpdateReceived2InitializingSinceNoEnoughGas() {
        Task task = new Task(DAPP_NAME, COMMAND_LINE, 2, "");
        task.changeStatus(RECEIVED);
>>>>>>> 4690094f

        when(iexecHubService.hasEnoughGas()).thenReturn(false);

        taskService.tryToMoveTaskToNextStatus(task);
        assertThat(task.getCurrentStatus()).isEqualTo(RECEIVED);
    }

    @Test
<<<<<<< HEAD
    public void shouldUpdateReceived2InitializedFailed() throws ExecutionException, InterruptedException {
        Task task = new Task(CHAIN_DEAL_ID, 1, DAPP_NAME, COMMAND_LINE, 2, timeRef, noSgxTag);
=======
    public void shouldNotUpdateReceived2InitializingSinceCantInitialize() {
        Task task = new Task(DAPP_NAME, COMMAND_LINE, 2, "");
        task.changeStatus(RECEIVED);

        when(iexecHubService.canInitialize(CHAIN_DEAL_ID, 1)).thenReturn(true);

        taskService.tryToMoveTaskToNextStatus(task);
        assertThat(task.getCurrentStatus()).isEqualTo(RECEIVED);
    }
    
    @Test
    public void shouldUpdateInitializing2InitailizeFailedSinceChainTaskIdIsEmpty() {
        Task task = new Task(CHAIN_DEAL_ID, 1, DAPP_NAME, COMMAND_LINE, 2, timeRef);
>>>>>>> 4690094f
        task.changeStatus(RECEIVED);
        task.setChainTaskId("");

        when(iexecHubService.canInitialize(CHAIN_DEAL_ID, 1)).thenReturn(true);
        when(iexecHubService.hasEnoughGas()).thenReturn(true);
        when(taskRepository.save(task)).thenReturn(task);
        when(iexecHubService.initialize(CHAIN_DEAL_ID, 1)).thenReturn("");

        taskService.tryToMoveTaskToNextStatus(task);
        assertThat(task.getCurrentStatus()).isEqualTo(INITIALIZE_FAILED);
    }
    
    @Test
    public void shouldNotUpdateInitializing2InitailizedSinceNoChainTaskReturned() {
        Task task = new Task(CHAIN_DEAL_ID, 1, DAPP_NAME, COMMAND_LINE, 2, timeRef);
        task.changeStatus(RECEIVED);
        task.setChainTaskId("");

        when(iexecHubService.canInitialize(CHAIN_DEAL_ID, 1)).thenReturn(true);
        when(iexecHubService.hasEnoughGas()).thenReturn(true);
        when(taskRepository.save(task)).thenReturn(task);
        when(iexecHubService.initialize(CHAIN_DEAL_ID, 1)).thenReturn(CHAIN_TASK_ID);
        when(iexecHubService.getChainTask(CHAIN_TASK_ID)).thenReturn(Optional.empty());

        taskService.tryToMoveTaskToNextStatus(task);
        assertThat(task.getCurrentStatus()).isEqualTo(INITIALIZING);
    }
    
    @Test
    public void shouldUpdateReceived2Initializing2Initialized() {
        Task task = new Task(CHAIN_DEAL_ID, 1, DAPP_NAME, COMMAND_LINE, 2, timeRef);
        task.changeStatus(RECEIVED);
        task.setChainTaskId("");

        when(iexecHubService.canInitialize(CHAIN_DEAL_ID, 1)).thenReturn(true);
        when(iexecHubService.hasEnoughGas()).thenReturn(true);
        when(taskRepository.save(task)).thenReturn(task);
        when(iexecHubService.initialize(CHAIN_DEAL_ID, 1)).thenReturn(CHAIN_TASK_ID);
        when(iexecHubService.getChainTask(CHAIN_TASK_ID)).thenReturn(Optional.of(ChainTask.builder().build()));

        taskService.tryToMoveTaskToNextStatus(task);
        assertThat(task.getChainDealId()).isEqualTo(CHAIN_DEAL_ID);
        assertThat(task.getDateStatusList().get(task.getDateStatusList().size() - 3).getStatus()).isEqualTo(RECEIVED);
        assertThat(task.getDateStatusList().get(task.getDateStatusList().size() - 2).getStatus()).isEqualTo(INITIALIZING);
        assertThat(task.getDateStatusList().get(task.getDateStatusList().size() - 1).getStatus()).isEqualTo(INITIALIZED);
        assertThat(task.getCurrentStatus()).isEqualTo(INITIALIZED);

        // test that double call doesn't change anything
        taskService.tryToMoveTaskToNextStatus(task);
        assertThat(task.getCurrentStatus()).isEqualTo(INITIALIZED);
    }

    // Tests on initialized2Running transition

    @Test
    public void shouldUpdateInitialized2Running() { // 1 RUNNING out of 2
        Task task = new Task(DAPP_NAME, COMMAND_LINE, 3, CHAIN_TASK_ID);
        task.changeStatus(INITIALIZED);

        when(replicatesService.getNbReplicatesWithCurrentStatus(task.getChainTaskId(), ReplicateStatus.RUNNING, ReplicateStatus.COMPUTED)).thenReturn(2);
        when(replicatesService.getNbReplicatesWithCurrentStatus(task.getChainTaskId(), ReplicateStatus.COMPUTED)).thenReturn(0);
        when(taskRepository.save(task)).thenReturn(task);

        taskService.tryToMoveTaskToNextStatus(task);
        assertThat(task.getCurrentStatus()).isEqualTo(RUNNING);
    }

    @Test
    public void shouldNotUpdateInitialized2RunningSinceNoRunningOrComputedReplicates() {
        Task task = new Task(DAPP_NAME, COMMAND_LINE, 2, CHAIN_TASK_ID);
        task.changeStatus(INITIALIZED);

        when(replicatesService.getNbReplicatesWithCurrentStatus(task.getChainTaskId(), ReplicateStatus.RUNNING, ReplicateStatus.COMPUTED)).thenReturn(0);
        when(replicatesService.getNbReplicatesWithCurrentStatus(task.getChainTaskId(), ReplicateStatus.COMPUTED)).thenReturn(0);
        when(taskRepository.save(task)).thenReturn(task);

        taskService.tryToMoveTaskToNextStatus(task);
        assertThat(task.getCurrentStatus()).isEqualTo(INITIALIZED);
        assertThat(task.getCurrentStatus()).isNotEqualTo(RUNNING);
    }

    @Test
    public void shouldNotUpdateInitialized2RunningSinceComputedIsMoreThanNeeded() {
        Task task = new Task(DAPP_NAME, COMMAND_LINE, 3, CHAIN_TASK_ID);
        task.changeStatus(INITIALIZED);

        when(replicatesService.getNbReplicatesWithCurrentStatus(task.getChainTaskId(), ReplicateStatus.RUNNING, ReplicateStatus.COMPUTED)).thenReturn(2);
        when(replicatesService.getNbReplicatesWithCurrentStatus(task.getChainTaskId(), ReplicateStatus.COMPUTED)).thenReturn(4);
        when(taskRepository.save(task)).thenReturn(task);

        taskService.tryToMoveTaskToNextStatus(task);
        assertThat(task.getCurrentStatus()).isEqualTo(INITIALIZED);
    }

    // initializedOrRunning2ContributionTimeout

    @Test
    public void shouldNotUpdateInitializedOrRunning2ContributionTimeoutSinceBeforeTimeout() {
        Date now = new Date();
        Date timeoutInFuture = DateTimeUtils.addMinutesToDate(now, 1);

        Task task = new Task(DAPP_NAME, COMMAND_LINE, 2, CHAIN_TASK_ID);
        task.changeStatus(INITIALIZED);
        task.setContributionDeadline(timeoutInFuture);

        ChainTask chainTask = ChainTask.builder()
                .contributionDeadline(timeoutInFuture.getTime())
                .status(ChainTaskStatus.ACTIVE)
                .build();

        when(iexecHubService.getChainTask(task.getChainTaskId())).thenReturn(Optional.of(chainTask));

        taskService.tryToMoveTaskToNextStatus(task);
        assertThat(task.getCurrentStatus()).isEqualTo(INITIALIZED);
        assertThat(task.getCurrentStatus()).isNotEqualTo(CONTRIBUTION_TIMEOUT);
    }

    @Test
    public void shouldNotUpdateInitializedOrRunning2ContributionTimeoutSinceChainTaskIsntActive() {
        Date now = new Date();
        Date timeoutInPast = DateTimeUtils.addMinutesToDate(now, -1);

        Task task = new Task(DAPP_NAME, COMMAND_LINE, 2, CHAIN_TASK_ID);
        task.changeStatus(INITIALIZED);
        task.setContributionDeadline(timeoutInPast);

        ChainTask chainTask = ChainTask.builder()
                .contributionDeadline(timeoutInPast.getTime())
                .status(ChainTaskStatus.REVEALING)
                .build();

        when(iexecHubService.getChainTask(task.getChainTaskId())).thenReturn(Optional.of(chainTask));

        taskService.tryToMoveTaskToNextStatus(task);
        assertThat(task.getCurrentStatus()).isEqualTo(INITIALIZED);
        assertThat(task.getCurrentStatus()).isNotEqualTo(CONTRIBUTION_TIMEOUT);
    }

    @Test
    public void shouldNotReSendNotificationWhenAlreadyInContributionTimeout() {
        Date now = new Date();
        Date timeoutInPast = DateTimeUtils.addMinutesToDate(now, -1);

        Task task = new Task(DAPP_NAME, COMMAND_LINE, 2, CHAIN_TASK_ID);
        task.changeStatus(CONTRIBUTION_TIMEOUT);
        task.setContributionDeadline(timeoutInPast);

        ChainTask chainTask = ChainTask.builder()
                .contributionDeadline(timeoutInPast.getTime())
                .status(ChainTaskStatus.ACTIVE)
                .build();

        when(iexecHubService.getChainTask(task.getChainTaskId())).thenReturn(Optional.of(chainTask));

        taskService.tryToMoveTaskToNextStatus(task);
        Mockito.verify(applicationEventPublisher, Mockito.times(0))
                .publishEvent(any());
    }


    @Test
    public void shouldUpdateFromInitializedOrRunning2ContributionTimeout() {
        Date now = new Date();
        Date timeoutInPast = DateTimeUtils.addMinutesToDate(now, -1);

        Task task = new Task(DAPP_NAME, COMMAND_LINE, 2, CHAIN_TASK_ID);
        task.changeStatus(INITIALIZED);
        task.setContributionDeadline(timeoutInPast);

        ChainTask chainTask = ChainTask.builder()
                .contributionDeadline(timeoutInPast.getTime())
                .status(ChainTaskStatus.ACTIVE)
                .build();

        when(iexecHubService.getChainTask(CHAIN_TASK_ID)).thenReturn(Optional.of(chainTask));

        taskService.tryToMoveTaskToNextStatus(task);

        assertThat(task.getCurrentStatus()).isEqualTo(CONTRIBUTION_TIMEOUT);
    }


    // Tests on running2ConsensusReached transition

    @Test
    public void shouldUpdateRunning2ConsensusReached() {
        Task task = new Task(DAPP_NAME, COMMAND_LINE, 2, CHAIN_TASK_ID);
        task.changeStatus(RUNNING);

        when(iexecHubService.getChainTask(task.getChainTaskId())).thenReturn(Optional.of(ChainTask.builder()
                .status(ChainTaskStatus.REVEALING)
                .winnerCounter(2)
                .build()));
        when(replicatesService.getNbReplicatesWithCurrentStatus(task.getChainTaskId(), ReplicateStatus.CONTRIBUTED)).thenReturn(2);
        when(taskRepository.save(task)).thenReturn(task);
        doNothing().when(applicationEventPublisher).publishEvent(any());

        taskService.tryToMoveTaskToNextStatus(task);
        assertThat(task.getCurrentStatus()).isEqualTo(CONSENSUS_REACHED);
    }

    @Test
    public void shouldNotUpdateRunning2ConsensusReachedSinceWrongTaskStatus() {
        Task task = new Task(DAPP_NAME, COMMAND_LINE, 2, CHAIN_TASK_ID);
        task.changeStatus(INITIALIZED);

        when(iexecHubService.getChainTask(task.getChainTaskId())).thenReturn(Optional.of(ChainTask.builder()
                .status(ChainTaskStatus.REVEALING)
                .winnerCounter(2)
                .build()));
        when(replicatesService.getNbReplicatesWithCurrentStatus(task.getChainTaskId(), ReplicateStatus.CONTRIBUTED)).thenReturn(2);
        when(taskRepository.save(task)).thenReturn(task);

        taskService.tryToMoveTaskToNextStatus(task);
        assertThat(task.getCurrentStatus()).isEqualTo(INITIALIZED);
    }

    @Test
    public void shouldNotUpdateRunning2ConsensusReachedSinceCannotGetChainTask() {
        Task task = new Task(DAPP_NAME, COMMAND_LINE, 2, CHAIN_TASK_ID);
        task.changeStatus(RUNNING);

        when(iexecHubService.getChainTask(task.getChainTaskId())).thenReturn(Optional.empty());

        taskService.tryToMoveTaskToNextStatus(task);
        assertThat(task.getCurrentStatus()).isEqualTo(RUNNING);
    }

    @Test
    public void shouldNOTUpdateRunning2ConsensusReachedSinceOnChainStatusNotRevealing() {
        Task task = new Task(DAPP_NAME, COMMAND_LINE, 2, CHAIN_TASK_ID);
        task.changeStatus(RUNNING);

        when(iexecHubService.getChainTask(task.getChainTaskId())).thenReturn(Optional.of(ChainTask.builder()
                .status(ChainTaskStatus.UNSET)
                .winnerCounter(2)
                .build()));
        when(replicatesService.getNbReplicatesWithCurrentStatus(task.getChainTaskId(), ReplicateStatus.CONTRIBUTED)).thenReturn(2);
        when(taskRepository.save(task)).thenReturn(task);

        taskService.tryToMoveTaskToNextStatus(task);
        assertThat(task.getCurrentStatus()).isEqualTo(RUNNING);
    }

    @Test
    public void shouldNOTUpdateRunning2ConsensusReachedSinceWinnerContributorsDiffers() {
        Task task = new Task(DAPP_NAME, COMMAND_LINE, 2, CHAIN_TASK_ID);
        task.changeStatus(RUNNING);

        when(iexecHubService.getChainTask(task.getChainTaskId())).thenReturn(Optional.of(ChainTask.builder()
                .status(ChainTaskStatus.REVEALING)
                .winnerCounter(2)
                .build()));
        when(replicatesService.getNbReplicatesWithCurrentStatus(task.getChainTaskId(), ReplicateStatus.CONTRIBUTED)).thenReturn(1);
        when(taskRepository.save(task)).thenReturn(task);

        taskService.tryToMoveTaskToNextStatus(task);
        assertThat(task.getCurrentStatus()).isEqualTo(RUNNING);
    }

    // Tests on consensusReached2AtLeastOneReveal2UploadRequested transition

    @Test
    public void shouldUpdateConsensusReached2AtLeastOneReveal2UploadRequested() {
        Task task = new Task(DAPP_NAME, COMMAND_LINE, 2, CHAIN_TASK_ID);
        task.changeStatus(CONSENSUS_REACHED);
        Replicate replicate = new Replicate(WALLET_WORKER_1, CHAIN_TASK_ID);
        replicate.updateStatus(ReplicateStatus.REVEALED, ReplicateStatusModifier.WORKER);

        when(replicatesService.getNbReplicatesWithCurrentStatus(task.getChainTaskId(), ReplicateStatus.REVEALED)).thenReturn(1);
        when(taskRepository.save(task)).thenReturn(task);
        when(replicatesService.getReplicateWithRevealStatus(task.getChainTaskId())).thenReturn(Optional.of(replicate));
        doNothing().when(applicationEventPublisher).publishEvent(any());

        taskService.tryToMoveTaskToNextStatus(task);
        assertThat(task.getUploadingWorkerWalletAddress()).isEqualTo(replicate.getWalletAddress());
        int size = task.getDateStatusList().size();
        assertThat(task.getDateStatusList().get(size - 2).getStatus()).isEqualTo(AT_LEAST_ONE_REVEALED);
        assertThat(task.getDateStatusList().get(size - 1).getStatus()).isEqualTo(RESULT_UPLOAD_REQUESTED);
    }

    @Test
    public void shouldNOTUpdateConsensusReached2AtLeastOneRevealSinceNoRevealedReplicate() {
        Task task = new Task(DAPP_NAME, COMMAND_LINE, 2, CHAIN_TASK_ID);
        task.changeStatus(CONSENSUS_REACHED);
        Replicate replicate = new Replicate(WALLET_WORKER_1, CHAIN_TASK_ID);
        replicate.updateStatus(ReplicateStatus.REVEALED, ReplicateStatusModifier.WORKER);

        when(replicatesService.getNbReplicatesWithCurrentStatus(task.getChainTaskId(), ReplicateStatus.REVEALED)).thenReturn(0);
        when(taskRepository.save(task)).thenReturn(task);

        taskService.tryToMoveTaskToNextStatus(task);
        assertThat(task.getCurrentStatus()).isEqualTo(CONSENSUS_REACHED);
    }

    // Tests on uploadRequested2UploadingResult transition
    @Test
    public void shouldUpdateFromUploadRequestedToUploadingResult() {
        Task task = new Task(DAPP_NAME, COMMAND_LINE, 2, CHAIN_TASK_ID);
        task.setCurrentStatus(RESULT_UPLOAD_REQUESTED);
        when(replicatesService.getNbReplicatesWithCurrentStatus(CHAIN_TASK_ID, ReplicateStatus.RESULT_UPLOADING)).thenReturn(1);

        taskService.tryToMoveTaskToNextStatus(task);
        assertThat(task.getCurrentStatus()).isEqualTo(TaskStatus.RESULT_UPLOADING);
    }

    @Test
    public void shouldUpdateFromUploadRequestedToUploadingResultSinceNoWorkerUploading() {
        Task task = new Task(DAPP_NAME, COMMAND_LINE, 2, CHAIN_TASK_ID);
        task.changeStatus(RESULT_UPLOAD_REQUESTED);
        when(replicatesService.getNbReplicatesWithCurrentStatus(CHAIN_TASK_ID, ReplicateStatus.RESULT_UPLOADING)).thenReturn(0);

        taskService.tryToMoveTaskToNextStatus(task);
        assertThat(task.getCurrentStatus()).isEqualTo(TaskStatus.RESULT_UPLOAD_REQUESTED);
        taskService.tryToMoveTaskToNextStatus(task);
        assertThat(task.getCurrentStatus()).isEqualTo(TaskStatus.RESULT_UPLOAD_REQUESTED);
    }

    // Test on resultUploading2Uploaded2Finalizing2Finalized

    @Test
    public void shouldUpdateResultUploading2Uploaded2Finalizing2Finalized() { //one worker uploaded
        Task task = new Task(DAPP_NAME, COMMAND_LINE, 2, CHAIN_TASK_ID);
        task.changeStatus(RESULT_UPLOADING);

        ChainTask chainTask = ChainTask.builder().revealCounter(1).build();
        //when(replicatesService.getNbReplicatesWithCurrentStatus(CHAIN_TASK_ID, ReplicateStatus.REVEALED, ReplicateStatus.RESULT_UPLOADED)).thenReturn(1);

        when(replicatesService.getNbReplicatesWithCurrentStatus(CHAIN_TASK_ID, ReplicateStatus.RESULT_UPLOADED)).thenReturn(1);
        when(replicatesService.getNbReplicatesContainingStatus(CHAIN_TASK_ID, ReplicateStatus.REVEALED)).thenReturn(1);
        when(iexecHubService.canFinalize(task.getChainTaskId())).thenReturn(true);
        when(iexecHubService.getChainTask(any())).thenReturn(Optional.of(chainTask));
        when(iexecHubService.hasEnoughGas()).thenReturn(true);
        when(iexecHubService.finalizeTask(any(), any())).thenReturn(true);

        taskService.tryToMoveTaskToNextStatus(task);

        TaskStatus lastButOneStatus = task.getDateStatusList().get(task.getDateStatusList().size() - 2).getStatus();
        TaskStatus lastButTwoStatus = task.getDateStatusList().get(task.getDateStatusList().size() - 3).getStatus();
        TaskStatus lastButThreeStatus = task.getDateStatusList().get(task.getDateStatusList().size() - 4).getStatus();

        assertThat(task.getCurrentStatus()).isEqualTo(COMPLETED);
        assertThat(lastButOneStatus).isEqualTo(FINALIZED);
        assertThat(lastButTwoStatus).isEqualTo(FINALIZING);
        assertThat(lastButThreeStatus).isEqualTo(RESULT_UPLOADED);
    }

    @Test
    public void shouldUpdateResultUploading2UploadedButNot2Finalizing() { //one worker uploaded
        Task task = new Task(DAPP_NAME, COMMAND_LINE, 2, CHAIN_TASK_ID);
        task.changeStatus(RESULT_UPLOADING);

        when(replicatesService.getNbReplicatesWithCurrentStatus(CHAIN_TASK_ID, ReplicateStatus.RESULT_UPLOADED)).thenReturn(1);
        when(iexecHubService.canFinalize(task.getChainTaskId())).thenReturn(true);
        when(iexecHubService.hasEnoughGas()).thenReturn(false);

        taskService.tryToMoveTaskToNextStatus(task);

        assertThat(task.getCurrentStatus()).isEqualTo(RESULT_UPLOADED);
        assertThat(task.getCurrentStatus()).isNotEqualTo(FINALIZING);
    }

    @Test
    public void shouldUpdateResultUploading2Uploaded2Finalizing2FinalizeFail() { //one worker uploaded && finalize FAIL
        Task task = new Task(DAPP_NAME, COMMAND_LINE, 2, CHAIN_TASK_ID);
        task.changeStatus(RESULT_UPLOADING);
        ChainTask chainTask = ChainTask.builder().revealCounter(1).build();

        when(replicatesService.getNbReplicatesWithCurrentStatus(CHAIN_TASK_ID, ReplicateStatus.RESULT_UPLOADED)).thenReturn(1);
        when(replicatesService.getNbReplicatesContainingStatus(CHAIN_TASK_ID, ReplicateStatus.REVEALED)).thenReturn(1);
        when(iexecHubService.canFinalize(task.getChainTaskId())).thenReturn(true);
        when(iexecHubService.getChainTask(any())).thenReturn(Optional.of(chainTask));
        when(iexecHubService.hasEnoughGas()).thenReturn(true);
        when(iexecHubService.finalizeTask(any(), any())).thenReturn(false);

        taskService.tryToMoveTaskToNextStatus(task);

        TaskStatus lastButOneStatus = task.getDateStatusList().get(task.getDateStatusList().size() - 2).getStatus();
        TaskStatus lastButTwoStatus = task.getDateStatusList().get(task.getDateStatusList().size() - 3).getStatus();

        assertThat(task.getCurrentStatus()).isEqualTo(FINALIZE_FAILED);
        assertThat(lastButOneStatus).isEqualTo(FINALIZING);
        assertThat(lastButTwoStatus).isEqualTo(RESULT_UPLOADED);
    }

    @Test
    public void shouldUpdateResultUploading2UploadedFailAndRequestUploadAgain() {
        Task task = new Task(DAPP_NAME, COMMAND_LINE, 2, CHAIN_TASK_ID);
        task.changeStatus(RESULT_UPLOADING);

        Replicate replicate = new Replicate(WALLET_WORKER_1, CHAIN_TASK_ID);
        replicate.updateStatus(ReplicateStatus.REVEALED, ReplicateStatusModifier.WORKER);

        when(replicatesService.getNbReplicatesWithCurrentStatus(CHAIN_TASK_ID, ReplicateStatus.RESULT_UPLOADED)).thenReturn(0);
        when(replicatesService.getNbReplicatesWithCurrentStatus(CHAIN_TASK_ID, ReplicateStatus.RESULT_UPLOAD_REQUEST_FAILED)).thenReturn(1);
        when(replicatesService.getNbReplicatesWithCurrentStatus(task.getChainTaskId(), ReplicateStatus.REVEALED)).thenReturn(1);
        when(replicatesService.getReplicateWithRevealStatus(task.getChainTaskId())).thenReturn(Optional.of(replicate));
        doNothing().when(applicationEventPublisher).publishEvent(any());

        taskService.tryToMoveTaskToNextStatus(task);
        assertThat(task.getUploadingWorkerWalletAddress()).isEqualTo(replicate.getWalletAddress());
        int size = task.getDateStatusList().size();
        assertThat(task.getDateStatusList().get(size - 2).getStatus()).isEqualTo(RESULT_UPLOADING);
        assertThat(task.getDateStatusList().get(size - 1).getStatus()).isEqualTo(RESULT_UPLOAD_REQUESTED);
    }


    @Test
    public void shouldWaitUpdateReplicateStatusFromUnsetToContributed() {
        List<Replicate> replicates = new ArrayList<>();
        replicates.add(new Replicate("0x1", "chainTaskId"));

        replicates.get(0).updateStatus(ReplicateStatus.COMPUTED, ReplicateStatusModifier.WORKER);

        List<TaskStatusChange> dateStatusList = new ArrayList<>();
        dateStatusList.add(new TaskStatusChange(TaskStatus.RUNNING));

        Task task = Task.builder()
                .id("taskId")
                .chainTaskId("chainTaskId")
                .currentStatus(TaskStatus.RUNNING)
                .commandLine("ls")
                .numWorkersNeeded(2)
                .dateStatusList(dateStatusList)
                .build();

        when(taskRepository.findByChainTaskId("chainTaskId")).thenReturn(Optional.of(task));
        when(taskRepository.save(task)).thenReturn(task);
        ChainContribution chainContribution = ChainContribution.builder().status(ChainContributionStatus.UNSET).build();
        when(iexecHubService.getContribution("chainTaskId", "0x1")).thenReturn(Optional.of(chainContribution));


        Runnable runnable1 = () -> {
            // taskService.updateReplicateStatus("chainTaskId", "0x1", ReplicateStatus.CONTRIBUTED);
            // Optional<Replicate> replicate = task.getReplicate("0x1");
            // assertThat(replicate.isPresent()).isTrue();
            // assertThat(replicate.get().getCurrentStatus()).isEqualTo(ReplicateStatus.COMPUTED);
        };

        Thread thread1 = new Thread(runnable1);
        thread1.start();

        Runnable runnable2 = () -> {
            sleep(500L);
            chainContribution.setStatus(ChainContributionStatus.CONTRIBUTED);
            sleep(500L);
            // assertThat(task.getReplicate("0x1").get().getCurrentStatus()).isEqualTo(ReplicateStatus.CONTRIBUTED);
        };

        Thread thread2 = new Thread(runnable2);
        thread2.start();
    }


    // 3 replicates in RUNNING 0 in COMPUTED
    @Test
    public void shouldUpdateTaskToRunningFromWorkersInRunning() {
        Task task = new Task(DAPP_NAME, COMMAND_LINE, 3, CHAIN_TASK_ID);
        task.changeStatus(INITIALIZED);
        when(replicatesService.getNbReplicatesWithCurrentStatus(CHAIN_TASK_ID, ReplicateStatus.RUNNING, ReplicateStatus.COMPUTED)).thenReturn(3);
        when(replicatesService.getNbReplicatesWithCurrentStatus(CHAIN_TASK_ID, ReplicateStatus.COMPUTED)).thenReturn(0);

        taskService.tryToMoveTaskToNextStatus(task);
        assertThat(task.getCurrentStatus()).isEqualTo(TaskStatus.RUNNING);
    }

    // 2 replicates in RUNNING and and 2 in COMPUTED
    @Test
    public void shouldUpdateTaskToRunningFromWorkersInRunningAndComputed() {
        Task task = new Task(DAPP_NAME, COMMAND_LINE, 8, CHAIN_TASK_ID);
        task.changeStatus(INITIALIZED);
        when(replicatesService.getNbReplicatesWithCurrentStatus(CHAIN_TASK_ID, ReplicateStatus.RUNNING, ReplicateStatus.COMPUTED)).thenReturn(4);
        when(replicatesService.getNbReplicatesWithCurrentStatus(CHAIN_TASK_ID, ReplicateStatus.COMPUTED)).thenReturn(2);

        taskService.tryToMoveTaskToNextStatus(task);
        assertThat(task.getCurrentStatus()).isEqualTo(TaskStatus.RUNNING);
    }

    // all replicates in INITIALIZED
    @Test
    public void shouldNotUpdateToRunningSinceAllReplicatesInCreated() {
        Task task = new Task(DAPP_NAME, COMMAND_LINE, 4, CHAIN_TASK_ID);
        when(replicatesService.getNbReplicatesWithCurrentStatus(CHAIN_TASK_ID, ReplicateStatus.RUNNING, ReplicateStatus.COMPUTED)).thenReturn(0);
        when(replicatesService.getNbReplicatesWithCurrentStatus(CHAIN_TASK_ID, ReplicateStatus.COMPUTED)).thenReturn(0);

        taskService.tryToMoveTaskToNextStatus(task);
        assertThat(task.getCurrentStatus()).isNotEqualTo(TaskStatus.RUNNING);
    }

    // Two replicates in COMPUTED BUT numWorkersNeeded = 2, so the task should not be able to move directly from
    // INITIALIZED to COMPUTED
    @Test
    public void shouldNotUpdateToRunningCase2() {
        Task task = new Task(DAPP_NAME, COMMAND_LINE, 3, CHAIN_TASK_ID);
        when(replicatesService.getNbReplicatesWithCurrentStatus(CHAIN_TASK_ID, ReplicateStatus.RUNNING, ReplicateStatus.COMPUTED)).thenReturn(2);
        when(replicatesService.getNbReplicatesWithCurrentStatus(CHAIN_TASK_ID, ReplicateStatus.COMPUTED)).thenReturn(2);

        taskService.tryToMoveTaskToNextStatus(task);
        assertThat(task.getCurrentStatus()).isNotEqualTo(TaskStatus.RUNNING);
    }


    // at least one UPLOADED
    @Test
    public void shouldUpdateFromUploadingResultToResultUploaded() {
        Task task = new Task(DAPP_NAME, COMMAND_LINE, 3, CHAIN_TASK_ID);
        task.changeStatus(TaskStatus.RUNNING);
        task.changeStatus(TaskStatus.RESULT_UPLOAD_REQUESTED);
        task.changeStatus(TaskStatus.RESULT_UPLOADING);

        when(replicatesService.getNbReplicatesWithCurrentStatus(task.getChainTaskId(), ReplicateStatus.RESULT_UPLOADED)).thenReturn(1);

        taskService.tryToMoveTaskToNextStatus(task);
        assertThat(task.getCurrentStatus()).isEqualTo(TaskStatus.RESULT_UPLOADED);
    }

    // No worker in UPLOADED
    @Test
    public void shouldNotUpdateToResultUploaded() {
        Task task = new Task(DAPP_NAME, COMMAND_LINE, 3, CHAIN_TASK_ID);
        task.changeStatus(TaskStatus.RUNNING);
        task.changeStatus(TaskStatus.RESULT_UPLOAD_REQUESTED);
        task.changeStatus(TaskStatus.RESULT_UPLOADING);

        when(replicatesService.getNbReplicatesWithCurrentStatus(task.getChainTaskId(), ReplicateStatus.RESULT_UPLOADED)).thenReturn(0);

        taskService.tryToMoveTaskToNextStatus(task);
        assertThat(task.getCurrentStatus()).isNotEqualTo(TaskStatus.RESULT_UPLOADED);
        assertThat(task.getCurrentStatus()).isNotEqualTo(TaskStatus.COMPLETED);
    }

    @Test
    public void shouldNotUpdateFromResultUploadedToFinalizingSinceNotEnoughGas() {
        Task task = new Task(DAPP_NAME, COMMAND_LINE, 3, CHAIN_TASK_ID);
        task.changeStatus(RUNNING);
        task.changeStatus(RESULT_UPLOAD_REQUESTED);
        task.changeStatus(RESULT_UPLOADING);
        task.changeStatus(RESULT_UPLOADED);
        ChainTask chainTask = ChainTask.builder().revealCounter(1).build();

        when(iexecHubService.canFinalize(task.getChainTaskId())).thenReturn(true);
        when(iexecHubService.getChainTask(task.getChainTaskId())).thenReturn(Optional.of(chainTask));
        when(replicatesService.getNbReplicatesContainingStatus(task.getChainTaskId(), ReplicateStatus.REVEALED)).thenReturn(1);
        when(iexecHubService.hasEnoughGas()).thenReturn(false);

        taskService.tryToMoveTaskToNextStatus(task);
        assertThat(task.getCurrentStatus()).isEqualTo(RESULT_UPLOADED);
    }

    // Tests on the getAvailableReplicate method

    @Test
    public void shouldNotGetAnyReplicateSinceWorkerDoesntExist() {
        when(workerService.getWorker(Mockito.anyString())).thenReturn(Optional.empty());

        Optional<Replicate> optional = taskService.getAvailableReplicate(WALLET_WORKER_1);
        assertThat(optional.isPresent()).isFalse();
    }

    @Test
    public void shouldNotGetReplicateSinceNoRunningTask() {
        Worker existingWorker = Worker.builder()
                .id("1")
                .walletAddress(WALLET_WORKER_1)
                .cpuNb(1)
                .lastAliveDate(new Date())
                .build();

        when(workerService.getWorker(Mockito.anyString())).thenReturn(Optional.of(existingWorker));
        when(taskRepository.findByCurrentStatus(Arrays.asList(INITIALIZED, RUNNING)))
                .thenReturn(new ArrayList<>());

        Optional<Replicate> optional = taskService.getAvailableReplicate(WALLET_WORKER_1);
        assertThat(optional.isPresent()).isFalse();
    }

    @Test
    public void shouldNotGetAnyReplicateSinceWorkerIsFull() {

        Worker existingWorker = Worker.builder()
                .id("1")
                .walletAddress(WALLET_WORKER_1)
                .cpuNb(1)
                .lastAliveDate(new Date())
                .build();

        Task runningTask1 = new Task(DAPP_NAME, COMMAND_LINE, 3, CHAIN_TASK_ID);
        runningTask1.changeStatus(RUNNING);

        when(workerService.getWorker(WALLET_WORKER_1)).thenReturn(Optional.of(existingWorker));
        when(taskRepository.findByCurrentStatus(Arrays.asList(INITIALIZED, RUNNING)))
                .thenReturn(Collections.singletonList(runningTask1));

        Optional<Replicate> optional = taskService.getAvailableReplicate(WALLET_WORKER_1);
        assertThat(optional.isPresent()).isFalse();
    }

    @Test
    public void shouldNotGetAnyReplicateSinceWorkerAlreadyContributed() {

        Worker existingWorker = Worker.builder()
                .id("1")
                .walletAddress(WALLET_WORKER_1)
                .cpuNb(2)
                .lastAliveDate(new Date())
                .build();

        Task runningTask1 = new Task(DAPP_NAME, COMMAND_LINE, 5);
        runningTask1.changeStatus(RUNNING);

        when(workerService.canAcceptMoreWorks(WALLET_WORKER_1)).thenReturn(true);
        when(taskRepository.findByCurrentStatus(Arrays.asList(INITIALIZED, RUNNING)))
                .thenReturn(Collections.singletonList(runningTask1));
        when(workerService.getWorker(WALLET_WORKER_1)).thenReturn(Optional.of(existingWorker));
        when(replicatesService.hasWorkerAlreadyContributed(CHAIN_TASK_ID, WALLET_WORKER_1)).thenReturn(true);

        Optional<Replicate> optional = taskService.getAvailableReplicate(WALLET_WORKER_1);
        assertThat(optional.isPresent()).isFalse();
    }

    @Test
    public void shouldNotGetReplicateSinceTaskDoesntNeedMoreReplicate() {
        Worker existingWorker = Worker.builder()
                .id("1")
                .walletAddress(WALLET_WORKER_1)
                .cpuNb(2)
                .lastAliveDate(new Date())
                .build();

        Task runningTask1 = new Task(DAPP_NAME, COMMAND_LINE, 5);
        runningTask1.changeStatus(RUNNING);

        when(workerService.canAcceptMoreWorks(WALLET_WORKER_1)).thenReturn(true);
        when(taskRepository.findByCurrentStatus(Arrays.asList(INITIALIZED, RUNNING)))
                .thenReturn(Collections.singletonList(runningTask1));
        when(workerService.getWorker(WALLET_WORKER_1)).thenReturn(Optional.of(existingWorker));
        when(replicatesService.hasWorkerAlreadyContributed(CHAIN_TASK_ID, WALLET_WORKER_1)).thenReturn(false);
        when(replicatesService.moreReplicatesNeeded(CHAIN_TASK_ID, runningTask1.getNumWorkersNeeded(), timeRef)).thenReturn(false);

        Optional<Replicate> optional = taskService.getAvailableReplicate(WALLET_WORKER_1);
        assertThat(optional.isPresent()).isFalse();
    }

    @Test
    public void shouldGetAReplicate() {
        Worker existingWorker = Worker.builder()
                .id("1")
                .walletAddress(WALLET_WORKER_1)
                .cpuNb(2)
                .lastAliveDate(new Date())
                .build();

        Task runningTask1 = new Task(DAPP_NAME, COMMAND_LINE, 5, CHAIN_TASK_ID);
        runningTask1.setTimeRef(timeRef);
        runningTask1.changeStatus(RUNNING);

        when(workerService.canAcceptMoreWorks(WALLET_WORKER_1)).thenReturn(true);
        when(taskRepository.findByCurrentStatus(Arrays.asList(INITIALIZED, RUNNING)))
                .thenReturn(Collections.singletonList(runningTask1));
        when(workerService.getWorker(WALLET_WORKER_1)).thenReturn(Optional.of(existingWorker));
        when(replicatesService.hasWorkerAlreadyContributed(CHAIN_TASK_ID, WALLET_WORKER_1)).thenReturn(false);
        when(replicatesService.moreReplicatesNeeded(CHAIN_TASK_ID, runningTask1.getNumWorkersNeeded(), runningTask1.getTimeRef())).thenReturn(true);

        when(replicatesService.getReplicate(CHAIN_TASK_ID, WALLET_WORKER_1)).thenReturn(
                Optional.of(new Replicate(WALLET_WORKER_1, CHAIN_TASK_ID)));

        Optional<Replicate> optional = taskService.getAvailableReplicate(WALLET_WORKER_1);

        assertThat(optional.isPresent()).isTrue();

        Mockito.verify(replicatesService, Mockito.times(1))
                .addNewReplicate(CHAIN_TASK_ID, WALLET_WORKER_1);
        Mockito.verify(workerService, Mockito.times(1))
                .addChainTaskIdToWorker(CHAIN_TASK_ID, WALLET_WORKER_1);
    }
}<|MERGE_RESOLUTION|>--- conflicted
+++ resolved
@@ -111,7 +111,7 @@
     public void shouldFindByCurrentStatus() {
         TaskStatus status = TaskStatus.INITIALIZED;
 
-        Task task = new Task(CHAIN_DEAL_ID, 0, DAPP_NAME, COMMAND_LINE, 2, timeRef);
+        Task task = new Task(CHAIN_DEAL_ID, 0, DAPP_NAME, COMMAND_LINE, 2, timeRef, noSgxTag);
         task.changeStatus(status);
 
         List<Task> taskList = new ArrayList<>();
@@ -126,12 +126,6 @@
     }
 
     @Test
-<<<<<<< HEAD
-    public void shouldUpdateReceived2Initializing2Initialized() throws ExecutionException, InterruptedException {
-        Task task = new Task(CHAIN_DEAL_ID, 1, DAPP_NAME, COMMAND_LINE, 2, timeRef, noSgxTag);
-        task.changeStatus(TaskStatus.RECEIVED);
-        task.setChainTaskId("");
-=======
     public void shouldNotFindByCurrentStatus() {
         TaskStatus status = TaskStatus.INITIALIZED;
         when(taskRepository.findByCurrentStatus(status)).thenReturn(Collections.emptyList());
@@ -146,7 +140,7 @@
         TaskStatus status = TaskStatus.INITIALIZED;
         List<TaskStatus> statusList = Arrays.asList(TaskStatus.INITIALIZED, TaskStatus.COMPLETED);
 
-        Task task = new Task(CHAIN_DEAL_ID, 0, DAPP_NAME, COMMAND_LINE, 2, timeRef);
+        Task task = new Task(CHAIN_DEAL_ID, 0, DAPP_NAME, COMMAND_LINE, 2, timeRef, noSgxTag);
         task.changeStatus(status);
 
         List<Task> taskList = new ArrayList<>();
@@ -188,7 +182,6 @@
     public void shouldNotReopenTaskSinceNotEnoughGas(){
         Task task = new Task(DAPP_NAME, COMMAND_LINE, 3, CHAIN_TASK_ID);
         task.changeStatus(FINALIZE_FAILED);
->>>>>>> 4690094f
 
         when(iexecHubService.canReopen(task.getChainTaskId())).thenReturn(true);
         when(iexecHubService.hasEnoughGas()).thenReturn(false);
@@ -252,16 +245,9 @@
     // is required
 
     @Test
-<<<<<<< HEAD
-    public void shouldNotUpdateReceived2Initializing() throws ExecutionException, InterruptedException {
-        Task task = new Task(CHAIN_DEAL_ID, 1, DAPP_NAME, COMMAND_LINE, 2, timeRef, noSgxTag);
-        task.changeStatus(TaskStatus.RECEIVED);
-        task.setChainTaskId("");
-=======
     public void shouldNotUpdateReceived2InitializingSinceNoEnoughGas() {
         Task task = new Task(DAPP_NAME, COMMAND_LINE, 2, "");
         task.changeStatus(RECEIVED);
->>>>>>> 4690094f
 
         when(iexecHubService.hasEnoughGas()).thenReturn(false);
 
@@ -270,10 +256,6 @@
     }
 
     @Test
-<<<<<<< HEAD
-    public void shouldUpdateReceived2InitializedFailed() throws ExecutionException, InterruptedException {
-        Task task = new Task(CHAIN_DEAL_ID, 1, DAPP_NAME, COMMAND_LINE, 2, timeRef, noSgxTag);
-=======
     public void shouldNotUpdateReceived2InitializingSinceCantInitialize() {
         Task task = new Task(DAPP_NAME, COMMAND_LINE, 2, "");
         task.changeStatus(RECEIVED);
@@ -286,8 +268,7 @@
     
     @Test
     public void shouldUpdateInitializing2InitailizeFailedSinceChainTaskIdIsEmpty() {
-        Task task = new Task(CHAIN_DEAL_ID, 1, DAPP_NAME, COMMAND_LINE, 2, timeRef);
->>>>>>> 4690094f
+        Task task = new Task(CHAIN_DEAL_ID, 1, DAPP_NAME, COMMAND_LINE, 2, timeRef, noSgxTag);
         task.changeStatus(RECEIVED);
         task.setChainTaskId("");
 
@@ -302,7 +283,7 @@
     
     @Test
     public void shouldNotUpdateInitializing2InitailizedSinceNoChainTaskReturned() {
-        Task task = new Task(CHAIN_DEAL_ID, 1, DAPP_NAME, COMMAND_LINE, 2, timeRef);
+        Task task = new Task(CHAIN_DEAL_ID, 1, DAPP_NAME, COMMAND_LINE, 2, timeRef, noSgxTag);
         task.changeStatus(RECEIVED);
         task.setChainTaskId("");
 
@@ -318,7 +299,7 @@
     
     @Test
     public void shouldUpdateReceived2Initializing2Initialized() {
-        Task task = new Task(CHAIN_DEAL_ID, 1, DAPP_NAME, COMMAND_LINE, 2, timeRef);
+        Task task = new Task(CHAIN_DEAL_ID, 1, DAPP_NAME, COMMAND_LINE, 2, timeRef, noSgxTag);
         task.changeStatus(RECEIVED);
         task.setChainTaskId("");
 
