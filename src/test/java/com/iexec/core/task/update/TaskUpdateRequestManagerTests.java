--- conflicted
+++ resolved
@@ -34,14 +34,8 @@
     private TaskUpdateRequestManager taskUpdateRequestManager;
 
     @BeforeEach
-<<<<<<< HEAD
-    public void init() {
-        MockitoAnnotations.initMocks(this);
-=======
     void init() {
         MockitoAnnotations.openMocks(this);
-        taskUpdateRequestManager.setRequestConsumer(taskUpdate -> {});
->>>>>>> 0d9117e7
     }
 
     // region publishRequest()
