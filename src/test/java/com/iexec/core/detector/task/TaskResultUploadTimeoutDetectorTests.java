--- conflicted
+++ resolved
@@ -31,11 +31,8 @@
 import java.util.Collections;
 import java.util.Date;
 
-<<<<<<< HEAD
 import static org.mockito.Mockito.when;
 
-=======
->>>>>>> 0d9117e7
 class TaskResultUploadTimeoutDetectorTests {
 
     @Mock
@@ -49,11 +46,7 @@
 
     @BeforeEach
     void init() {
-<<<<<<< HEAD
-        MockitoAnnotations.initMocks(this);
-=======
         MockitoAnnotations.openMocks(this);
->>>>>>> 0d9117e7
     }
 
 
