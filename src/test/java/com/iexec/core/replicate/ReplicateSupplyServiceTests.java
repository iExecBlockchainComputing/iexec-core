--- conflicted
+++ resolved
@@ -33,12 +33,8 @@
 import com.iexec.core.task.Task;
 import com.iexec.core.task.TaskService;
 import com.iexec.core.task.TaskStatus;
-<<<<<<< HEAD
-import com.iexec.core.task.TaskUpdateManager;
+import com.iexec.core.task.update.TaskUpdateRequestManager;
 import com.iexec.core.tools.ContextualLock;
-=======
-import com.iexec.core.task.update.TaskUpdateRequestManager;
->>>>>>> 8467943a
 import com.iexec.core.worker.Worker;
 import com.iexec.core.worker.WorkerService;
 import org.junit.jupiter.api.BeforeEach;
@@ -109,11 +105,7 @@
         Optional<WorkerpoolAuthorization> oAuthorization =
                 replicateSupplyService.getAuthOfAvailableReplicate(workerLastBlock, WALLET_WORKER_1);
         assertThat(oAuthorization).isEmpty();
-<<<<<<< HEAD
-        Mockito.verifyNoInteractions(web3jService, taskService, contributionTimeoutTaskDetector, taskUpdateManager, replicatesService, signatureService);
-=======
-        Mockito.verifyNoInteractions(web3jService, taskService, taskUpdateRequestManager, contributionTimeoutTaskDetector, replicatesService, signatureService, smsService);
->>>>>>> 8467943a
+        Mockito.verifyNoInteractions(web3jService, taskService, taskUpdateRequestManager, contributionTimeoutTaskDetector, replicatesService, signatureService);
     }
 
     @Test
@@ -122,11 +114,7 @@
         Optional<WorkerpoolAuthorization> oAuthorization =
                 replicateSupplyService.getAuthOfAvailableReplicate(0, WALLET_WORKER_1);
         assertThat(oAuthorization).isEmpty();
-<<<<<<< HEAD
-        Mockito.verifyNoInteractions(web3jService, taskService, contributionTimeoutTaskDetector, taskUpdateManager, replicatesService, signatureService);
-=======
-        Mockito.verifyNoInteractions(web3jService, taskService, taskUpdateRequestManager, contributionTimeoutTaskDetector, replicatesService, signatureService, smsService);
->>>>>>> 8467943a
+        Mockito.verifyNoInteractions(web3jService, taskService, taskUpdateRequestManager, contributionTimeoutTaskDetector, replicatesService, signatureService);
     }
 
     @Test
@@ -137,11 +125,7 @@
                 replicateSupplyService.getAuthOfAvailableReplicate(workerLastBlock, WALLET_WORKER_1);
         assertThat(oAuthorization).isEmpty();
         Mockito.verify(taskService, Mockito.never()).getTaskByChainTaskId(CHAIN_TASK_ID);
-<<<<<<< HEAD
-        Mockito.verifyNoInteractions(contributionTimeoutTaskDetector, taskUpdateManager, replicatesService, signatureService);
-=======
-        Mockito.verifyNoInteractions(contributionTimeoutTaskDetector, taskUpdateRequestManager, replicatesService, signatureService, smsService);
->>>>>>> 8467943a
+        Mockito.verifyNoInteractions(contributionTimeoutTaskDetector, taskUpdateRequestManager, replicatesService, signatureService);
     }
 
     @Test
@@ -202,7 +186,7 @@
         Optional<WorkerpoolAuthorization> oAuthorization =
                 replicateSupplyService.getAuthOfAvailableReplicate(workerLastBlock, WALLET_WORKER_2);
         assertThat(oAuthorization).isEmpty();
-        Mockito.verify(taskUpdateManager, Mockito.never()).isConsensusReached(any());
+        Mockito.verify(taskService, Mockito.never()).isConsensusReached(any());
         Mockito.verifyNoInteractions(signatureService);
         assertTaskAccessForNewReplicateLockNeverUsed();
     }
@@ -233,25 +217,15 @@
                 .thenReturn(Optional.of(runningTask));
         when(workerService.getWorker(WALLET_WORKER_2)).thenReturn(Optional.of(worker));
         when(taskService.getTaskByChainTaskId(CHAIN_TASK_ID)).thenReturn(Optional.of(runningTask));
-<<<<<<< HEAD
         when(replicatesService.getReplicatesList(CHAIN_TASK_ID)).thenReturn(Optional.of(replicatesList));
-        when(taskUpdateManager.isConsensusReached(replicatesList)).thenReturn(true);
-=======
-        when(taskService.isConsensusReached(CHAIN_TASK_ID)).thenReturn(true);
->>>>>>> 8467943a
+        when(taskService.isConsensusReached(replicatesList)).thenReturn(true);
 
         Optional<WorkerpoolAuthorization> oAuthorization =
                 replicateSupplyService.getAuthOfAvailableReplicate(workerLastBlock, WALLET_WORKER_2);
         assertThat(oAuthorization).isEmpty();
-<<<<<<< HEAD
-        Mockito.verify(taskUpdateManager).isConsensusReached(replicatesList);
+        Mockito.verify(taskService).isConsensusReached(replicatesList);
         Mockito.verifyNoInteractions(signatureService);
         assertTaskAccessForNewReplicateNotDeadLocking();
-=======
-        Mockito.verify(taskService).isConsensusReached(CHAIN_TASK_ID);
-        Mockito.verifyNoInteractions(replicatesService, signatureService, smsService);
-        assertTaskAccessForNewReplicateLockNeverUsed();
->>>>>>> 8467943a
     }
 
     @Test
@@ -260,11 +234,7 @@
         Optional<WorkerpoolAuthorization> oAuthorization =
                 replicateSupplyService.getAuthOfAvailableReplicate(workerLastBlock, WALLET_WORKER_1);
         assertThat(oAuthorization).isEmpty();
-<<<<<<< HEAD
-        Mockito.verifyNoInteractions(taskService, contributionTimeoutTaskDetector, taskUpdateManager, replicatesService, signatureService);
-=======
-        Mockito.verifyNoInteractions(taskService, contributionTimeoutTaskDetector, taskUpdateRequestManager, replicatesService, signatureService, smsService);
->>>>>>> 8467943a
+        Mockito.verifyNoInteractions(taskService, contributionTimeoutTaskDetector, taskUpdateRequestManager, replicatesService, signatureService);
     }
 
     @Test
@@ -275,11 +245,7 @@
                 replicateSupplyService.getAuthOfAvailableReplicate(workerLastBlock, WALLET_WORKER_1);
         assertThat(oAuthorization).isEmpty();
         Mockito.verify(web3jService).hasEnoughGas(WALLET_WORKER_1);
-<<<<<<< HEAD
-        Mockito.verifyNoInteractions(taskService, contributionTimeoutTaskDetector, taskUpdateManager, replicatesService, signatureService);
-=======
-        Mockito.verifyNoInteractions(taskService, contributionTimeoutTaskDetector, taskUpdateRequestManager, replicatesService, signatureService, smsService);
->>>>>>> 8467943a
+        Mockito.verifyNoInteractions(taskService, contributionTimeoutTaskDetector, taskUpdateRequestManager, replicatesService, signatureService);
     }
 
     @Test
@@ -441,14 +407,6 @@
         when(replicatesService.getReplicatesList(CHAIN_TASK_ID)).thenReturn(Optional.of(replicatesList));
 
         replicateSupplyService.getAuthOfAvailableReplicate(workerLastBlock, WALLET_WORKER_1);
-<<<<<<< HEAD
-=======
-
-        // the call should only happen once over the two tasks
-        Mockito.verify(contributionTimeoutTaskDetector).detect();
-        Mockito.verify(taskService).isConsensusReached(CHAIN_TASK_ID);
-        Mockito.verify(taskService, Mockito.never()).isConsensusReached(CHAIN_TASK_ID_2);
->>>>>>> 8467943a
     }
 
     @Test
@@ -757,12 +715,8 @@
                 .thenReturn(getStubAuth());
         when(replicatesService.didReplicateContributeOnchain(CHAIN_TASK_ID, WALLET_WORKER_1))
                 .thenReturn(true);
-<<<<<<< HEAD
         when(replicatesService.getReplicatesList(CHAIN_TASK_ID)).thenReturn(Optional.of(replicatesList));
-        when(taskUpdateManager.isConsensusReached(replicatesList)).thenReturn(false);
-=======
-        when(taskService.isConsensusReached(taskList.get(0).getChainTaskId())).thenReturn(false);
->>>>>>> 8467943a
+        when(taskService.isConsensusReached(replicatesList)).thenReturn(false);
 
         List<TaskNotification> missedTaskNotifications =
                 replicateSupplyService.getMissedTaskNotifications(blockNumber, WALLET_WORKER_1);
@@ -800,12 +754,8 @@
                 .thenReturn(getStubAuth());
         when(replicatesService.didReplicateContributeOnchain(CHAIN_TASK_ID, WALLET_WORKER_1))
                 .thenReturn(true);
-<<<<<<< HEAD
         when(replicatesService.getReplicatesList(CHAIN_TASK_ID)).thenReturn(Optional.of(replicatesList));
-        when(taskUpdateManager.isConsensusReached(replicatesList)).thenReturn(true);
-=======
-        when(taskService.isConsensusReached(taskList.get(0).getChainTaskId())).thenReturn(true);
->>>>>>> 8467943a
+        when(taskService.isConsensusReached(replicatesList)).thenReturn(true);
 
         List<TaskNotification> missedTaskNotifications =
                 replicateSupplyService.getMissedTaskNotifications(blockNumber, WALLET_WORKER_1);
