--- conflicted
+++ resolved
@@ -18,12 +18,8 @@
   contribution.unnotified.period: 30000 # 30 s
   contribution.timeout.period: 120000   # 2 min
   unstartedtx.period: 300000            # 5 min
-<<<<<<< HEAD
   task.initialized.unnotified.period: 30000  # 30 s
-
-=======
   task.finalized.unnotified.period: 30000  # 30 s
->>>>>>> d6c9b66b
 
 wallet:
   encryptedFilePath: ${IEXEC_CORE_WALLET_PATH:./src/main/resources/wallet/encrypted-wallet_scheduler.json}
