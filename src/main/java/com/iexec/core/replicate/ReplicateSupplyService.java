package com.iexec.core.replicate;

import com.iexec.common.chain.ChainReceipt;
import com.iexec.common.chain.ContributionAuthorization;
import com.iexec.common.disconnection.InterruptedReplicateModel;
import com.iexec.common.disconnection.RecoveryAction;
import com.iexec.common.replicate.ReplicateDetails;
import com.iexec.common.replicate.ReplicateStatus;
import com.iexec.common.replicate.ReplicateStatusModifier;
import com.iexec.core.chain.SignatureService;
import com.iexec.core.sms.SmsService;
import com.iexec.core.task.Task;
import com.iexec.core.task.TaskExecutorEngine;
import com.iexec.core.task.TaskService;
import com.iexec.core.task.TaskStatus;
import com.iexec.core.worker.Worker;
import com.iexec.core.worker.WorkerService;
import lombok.extern.slf4j.Slf4j;
import org.springframework.dao.OptimisticLockingFailureException;
import org.springframework.retry.annotation.Retryable;
import org.springframework.stereotype.Service;

<<<<<<< HEAD
=======
import java.util.ArrayList;
import java.util.List;
import java.util.Optional;
import java.util.concurrent.CompletableFuture;
>>>>>>> 16d4dfa3

@Service
public class ReplicateSupplyService {

    private ReplicatesService replicatesService;
    private SignatureService signatureService;
    private TaskExecutorEngine taskExecutorEngine;
    private TaskService taskService;
    private WorkerService workerService;
    private SmsService smsService;


    public ReplicateSupplyService(ReplicatesService replicatesService,
<<<<<<< HEAD
                                 SignatureService signatureService,
                                 TaskExecutorEngine taskExecutorEngine,
                                 TaskService taskService,
                                 WorkerService workerService,
                                 SmsService smsService) {
=======
                                  SignatureService signatureService,
                                  TaskExecutorEngine taskExecutorEngine,
                                  TaskService taskService,
                                  WorkerService workerService) {
>>>>>>> 16d4dfa3
        this.replicatesService = replicatesService;
        this.signatureService = signatureService;
        this.taskExecutorEngine = taskExecutorEngine;
        this.taskService = taskService;
        this.workerService = workerService;
        this.smsService = smsService;
    }

    // in case the task has been modified between reading and writing it, it is retried up to 5 times
    @Retryable(value = {OptimisticLockingFailureException.class}, maxAttempts = 5)
    Optional<ContributionAuthorization> getAuthOfAvailableReplicate(long blockNumber, String walletAddress) {
        // return empty if the worker is not registered
        Optional<Worker> optional = workerService.getWorker(walletAddress);
        if (!optional.isPresent()) {
            return Optional.empty();
        }
        Worker worker = optional.get();

        // return empty if there is no task to contribute
        List<Task> runningTasks = taskService.getInitializedOrRunningTasks();
        if (runningTasks.isEmpty()) {
            return Optional.empty();
        }

        // return empty if the worker already has enough running tasks
        if (!workerService.canAcceptMoreWorks(walletAddress)) {
            return Optional.empty();
        }

        for (Task task : runningTasks) {
            // skip the task if it needs TEE and the worker doesn't support it
<<<<<<< HEAD
            boolean doesTaskNeedTEE = task.isTeeNeeded();
            if(doesTaskNeedTEE && !worker.isTeeEnabled()) {
=======
            boolean doesTaskNeedTEE = TeeUtils.isTrustedExecutionTag(task.getTag());
            if (doesTaskNeedTEE && !worker.isTeeEnabled()) {
>>>>>>> 16d4dfa3
                continue;
            }

            String chainTaskId = task.getChainTaskId();

            boolean blockNumberAvailable = task.getInitializationBlockNumber() != 0
                    && task.getInitializationBlockNumber() <= blockNumber;
            boolean hasWorkerAlreadyParticipated = replicatesService.hasWorkerAlreadyParticipated(
                    chainTaskId, walletAddress);
            boolean moreReplicatesNeeded = replicatesService.moreReplicatesNeeded(chainTaskId,
                    task.getNumWorkersNeeded(), task.getMaxExecutionTime());

            if (blockNumberAvailable && !hasWorkerAlreadyParticipated && moreReplicatesNeeded) {

                String enclaveChallenge = smsService.getEnclaveChallenge(chainTaskId, doesTaskNeedTEE);
                if (enclaveChallenge.isEmpty()) continue;

                replicatesService.addNewReplicate(chainTaskId, walletAddress);
                workerService.addChainTaskIdToWorker(chainTaskId, walletAddress);

                // generate contribution authorization
                return Optional.of(signatureService.createAuthorization(
                        walletAddress, chainTaskId, enclaveChallenge));
            }
        }

        return Optional.empty();
    }

    public List<InterruptedReplicateModel> getInterruptedReplicates(long blockNumber, String walletAddress) {

        List<String> chainTaskIdList = workerService.getChainTaskIds(walletAddress);
        List<Task> tasksWithWorkerParticipation = taskService.getTasksByChainTaskIds(chainTaskIdList);
        List<InterruptedReplicateModel> interruptedReplicates = new ArrayList<>();

        for (Task task : tasksWithWorkerParticipation) {
            String chainTaskId = task.getChainTaskId();

            Optional<Replicate> oReplicate = replicatesService.getReplicate(chainTaskId, walletAddress);
            if (!oReplicate.isPresent()) continue;

            Replicate replicate = oReplicate.get();

            boolean isRecoverable = replicate.isRecoverable();
            if (!isRecoverable) continue;

            String enclaveChallenge = smsService.getEnclaveChallenge(chainTaskId, task.isTeeNeeded());
            if (task.isTeeNeeded() && enclaveChallenge.isEmpty()) continue;

            Optional<RecoveryAction> oRecoveryAction = getAppropriateRecoveryAction(task, replicate, blockNumber);
            if (!oRecoveryAction.isPresent()) continue;

            // generate contribution authorization
            ContributionAuthorization authorization = signatureService.createAuthorization(
                    walletAddress, chainTaskId, enclaveChallenge);

            InterruptedReplicateModel interruptedReplicate = InterruptedReplicateModel.builder()
                    .contributionAuthorization(authorization)
                    .recoveryAction(oRecoveryAction.get())
                    .build();

            // change replicate status
            replicatesService.updateReplicateStatus(chainTaskId, walletAddress,
                    ReplicateStatus.RECOVERING, ReplicateStatusModifier.POOL_MANAGER);

            interruptedReplicates.add(interruptedReplicate);
        }

        return interruptedReplicates;
    }

    public Optional<RecoveryAction> getAppropriateRecoveryAction(Task task, Replicate replicate, long blockNumber) {

        if (task.inContributionPhase()) {
            return recoverReplicateInContributionPhase(task, replicate, blockNumber);
        }

        if (task.getCurrentStatus().equals(TaskStatus.CONTRIBUTION_TIMEOUT)) {
            return Optional.of(RecoveryAction.ABORT_CONTRIBUTION_TIMEOUT);
        }

        if (task.getCurrentStatus().equals(TaskStatus.CONSENSUS_REACHED) && !replicate.containsContributedStatus()) {
            return Optional.of(RecoveryAction.ABORT_CONSENSUS_REACHED);
        }

        Optional<RecoveryAction> oRecoveryAction = Optional.empty();

        if (task.inRevealPhase()) {
            oRecoveryAction = recoverReplicateInRevealPhase(task, replicate, blockNumber);
        }

        if (task.inResultUploadPhase()) {
            oRecoveryAction = recoverReplicateInResultUploadPhase(task, replicate);
        }

        if (task.inCompletionPhase()) {
            return recoverReplicateIfRevealed(replicate);
        }

        return oRecoveryAction;
    }

    /**
     * CREATED, ..., CAN_CONTRIBUTE         => RecoveryAction.CONTRIBUTE
     * CONTRIBUTING + !onChain              => RecoveryAction.CONTRIBUTE
     * CONTRIBUTING + done onChain          => updateStatus to CONTRIBUTED & go to next case
     * CONTRIBUTED + !CONSENSUS_REACHED     => RecoveryAction.WAIT
     * CONTRIBUTED + CONSENSUS_REACHED      => RecoveryAction.REVEAL
     */

    private Optional<RecoveryAction> recoverReplicateInContributionPhase(Task task, Replicate replicate, long blockNumber) {
        String chainTaskId = task.getChainTaskId();
        String walletAddress = replicate.getWalletAddress();

        if (!replicate.getLastRelevantStatus().isPresent()) return Optional.empty();

        boolean beforeContributing = replicate.isBeforeStatus(ReplicateStatus.CONTRIBUTING);
        boolean didReplicateStartContributing = replicate.getLastRelevantStatus().get().equals(ReplicateStatus.CONTRIBUTING);
        boolean didReplicateContributeOnChain = replicatesService.didReplicateContributeOnchain(chainTaskId, walletAddress);

        if (beforeContributing) {
            return Optional.of(RecoveryAction.CONTRIBUTE);
        }

        if (didReplicateStartContributing && !didReplicateContributeOnChain) {
            return Optional.of(RecoveryAction.CONTRIBUTE);
        }

        if (didReplicateStartContributing && didReplicateContributeOnChain) {

            replicatesService.updateReplicateStatus(chainTaskId, walletAddress,
                    ReplicateStatus.CONTRIBUTED, ReplicateStatusModifier.POOL_MANAGER,
                    ReplicateDetails.builder().chainReceipt(new ChainReceipt(blockNumber, "")).build());
        }

        // we read the replicate from db to consider the changes added in the previous case
        Optional<Replicate> oReplicateWithLatestChanges = replicatesService.getReplicate(chainTaskId, walletAddress);
        if (!oReplicateWithLatestChanges.isPresent()) return Optional.empty();

        Replicate replicateWithLatestChanges = oReplicateWithLatestChanges.get();
        if (!replicateWithLatestChanges.getLastRelevantStatus().isPresent()) return Optional.empty();

        boolean didReplicateContribute = replicateWithLatestChanges.getLastRelevantStatus().get()
                .equals(ReplicateStatus.CONTRIBUTED);

        if (didReplicateContribute) {

            if (!taskService.isConsensusReached(task)) {
                return Optional.of(RecoveryAction.WAIT);
            }

            taskExecutorEngine.updateTask(chainTaskId);
            return Optional.of(RecoveryAction.REVEAL);
        }

        return Optional.empty();
    }

    /**
     * CONTRIBUTED                      => RecoveryAction.REVEAL
     * REVEALING + !onChain             => RecoveryAction.REVEAL
     * REVEALING + done onChain         => update replicateStatus to REVEALED, update task & go to next case
     * REVEALED (no upload req)         => RecoveryAction.WAIT
     * RESULT_UPLOAD_REQUESTED          => RecoveryAction.UPLOAD_RESULT
     */

    private Optional<RecoveryAction> recoverReplicateInRevealPhase(Task task, Replicate replicate, long blockNumber) {
        String chainTaskId = task.getChainTaskId();
        String walletAddress = replicate.getWalletAddress();

        if (!replicate.getLastRelevantStatus().isPresent()) return Optional.empty();

        boolean isInStatusContributed = replicate.getLastRelevantStatus().get().equals(ReplicateStatus.CONTRIBUTED);
        boolean didReplicateStartRevealing = replicate.getLastRelevantStatus().get().equals(ReplicateStatus.REVEALING);
        boolean didReplicateRevealOnChain = replicatesService.didReplicateRevealOnchain(chainTaskId, walletAddress);

        if (isInStatusContributed) {
            return Optional.of(RecoveryAction.REVEAL);
        }

        if (didReplicateStartRevealing && !didReplicateRevealOnChain) {
            return Optional.of(RecoveryAction.REVEAL);
        }

        if (didReplicateStartRevealing && didReplicateRevealOnChain) {
            replicatesService.updateReplicateStatus(chainTaskId, walletAddress,
                    ReplicateStatus.REVEALED, ReplicateStatusModifier.POOL_MANAGER,
                    ReplicateDetails.builder().chainReceipt(new ChainReceipt(blockNumber, "")).build());

            CompletableFuture<Boolean> completableFuture = taskExecutorEngine.updateTask(chainTaskId);
            completableFuture.join();
        }

        // we read the replicate from db to consider the changes added in the previous case
        Optional<Replicate> oReplicateWithLatestChanges = replicatesService.getReplicate(chainTaskId, walletAddress);

        replicate = oReplicateWithLatestChanges.get();
        if (!replicate.getLastRelevantStatus().isPresent()) return Optional.empty();

        boolean didReplicateReveal = replicate.getLastRelevantStatus().get()
                .equals(ReplicateStatus.REVEALED);

        boolean wasReplicateRequestedToUpload = replicate.getLastRelevantStatus().get()
                .equals(ReplicateStatus.RESULT_UPLOAD_REQUESTED);

        if (didReplicateReveal) {
            return Optional.of(RecoveryAction.WAIT);
        }

        if (wasReplicateRequestedToUpload) {
            return Optional.of(RecoveryAction.UPLOAD_RESULT);
        }

        return Optional.empty();
    }

    /**
     * RESULT_UPLOAD_REQUESTED          => RecoveryAction.UPLOAD_RESULT
     * RESULT_UPLOADING + !done yet     => RecoveryAction.UPLOAD_RESULT
     * RESULT_UPLOADING + done          => RecoveryAction.WAIT
     * update to ReplicateStatus.RESULT_UPLOADED
     * RESULT_UPLOADED                  => RecoveryAction.WAIT
     */

    private Optional<RecoveryAction> recoverReplicateInResultUploadPhase(Task task, Replicate replicate) {
        String chainTaskId = task.getChainTaskId();
        String walletAddress = replicate.getWalletAddress();

        if (!replicate.getLastRelevantStatus().isPresent()) return Optional.empty();

        boolean wasReplicateRequestedToUpload = replicate.getLastRelevantStatus().get().equals(ReplicateStatus.RESULT_UPLOAD_REQUESTED);
        boolean didReplicateStartUploading = replicate.getLastRelevantStatus().get().equals(ReplicateStatus.RESULT_UPLOADING);
        boolean didReplicateUploadWithoutNotifying = replicatesService.isResultUploaded(task.getChainTaskId());
        boolean hasReplicateAlreadyUploaded = replicate.getLastRelevantStatus().get().equals(ReplicateStatus.RESULT_UPLOADED);

        if (wasReplicateRequestedToUpload) {
            return Optional.of(RecoveryAction.UPLOAD_RESULT);
        }

        if (didReplicateStartUploading && !didReplicateUploadWithoutNotifying) {
            return Optional.of(RecoveryAction.UPLOAD_RESULT);
        }

        if (didReplicateStartUploading && didReplicateUploadWithoutNotifying) {
            replicatesService.updateReplicateStatus(chainTaskId, walletAddress,
                    ReplicateStatus.RESULT_UPLOADED, ReplicateStatusModifier.POOL_MANAGER);

            taskExecutorEngine.updateTask(chainTaskId);
            return Optional.of(RecoveryAction.WAIT);
        }

        if (hasReplicateAlreadyUploaded) {
            return Optional.of(RecoveryAction.WAIT);
        }

        return Optional.empty();
    }

    /**
     * REVEALED + task in COMPLETED status          => RecoveryAction.COMPLETE
     * REVEALED + task not in COMPLETED status      => RecoveryAction.WAIT
     * !REVEALED                                    => null
     */

    private Optional<RecoveryAction> recoverReplicateIfRevealed(Replicate replicate) {
        // refresh task
        Optional<Task> oTask = taskService.getTaskByChainTaskId(replicate.getChainTaskId());
        if (!oTask.isPresent()) return Optional.empty();

        if (replicate.containsRevealedStatus()) {
            if (oTask.get().getCurrentStatus().equals(TaskStatus.COMPLETED)) {
                return Optional.of(RecoveryAction.COMPLETE);
            }

            return Optional.of(RecoveryAction.WAIT);
        }

        return Optional.empty();
    }
}<|MERGE_RESOLUTION|>--- conflicted
+++ resolved
@@ -20,13 +20,10 @@
 import org.springframework.retry.annotation.Retryable;
 import org.springframework.stereotype.Service;
 
-<<<<<<< HEAD
-=======
 import java.util.ArrayList;
 import java.util.List;
 import java.util.Optional;
 import java.util.concurrent.CompletableFuture;
->>>>>>> 16d4dfa3
 
 @Service
 public class ReplicateSupplyService {
@@ -40,18 +37,11 @@
 
 
     public ReplicateSupplyService(ReplicatesService replicatesService,
-<<<<<<< HEAD
                                  SignatureService signatureService,
                                  TaskExecutorEngine taskExecutorEngine,
                                  TaskService taskService,
                                  WorkerService workerService,
                                  SmsService smsService) {
-=======
-                                  SignatureService signatureService,
-                                  TaskExecutorEngine taskExecutorEngine,
-                                  TaskService taskService,
-                                  WorkerService workerService) {
->>>>>>> 16d4dfa3
         this.replicatesService = replicatesService;
         this.signatureService = signatureService;
         this.taskExecutorEngine = taskExecutorEngine;
@@ -83,13 +73,8 @@
 
         for (Task task : runningTasks) {
             // skip the task if it needs TEE and the worker doesn't support it
-<<<<<<< HEAD
             boolean doesTaskNeedTEE = task.isTeeNeeded();
             if(doesTaskNeedTEE && !worker.isTeeEnabled()) {
-=======
-            boolean doesTaskNeedTEE = TeeUtils.isTrustedExecutionTag(task.getTag());
-            if (doesTaskNeedTEE && !worker.isTeeEnabled()) {
->>>>>>> 16d4dfa3
                 continue;
             }
 
