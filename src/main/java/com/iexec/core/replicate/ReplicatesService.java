--- conflicted
+++ resolved
@@ -6,7 +6,6 @@
 import com.iexec.common.replicate.ReplicateStatusModifier;
 import com.iexec.common.result.eip712.Eip712Challenge;
 import com.iexec.common.result.eip712.Eip712ChallengeUtils;
-import com.iexec.common.utils.BytesUtils;
 import com.iexec.core.chain.ChainConfig;
 import com.iexec.core.chain.CredentialsService;
 import com.iexec.core.chain.IexecHubService;
@@ -398,7 +397,6 @@
 
         String resultURI = resultRepoConfig.getResultRepositoryURL() + "/results/" + chainTaskId;
 
-<<<<<<< HEAD
         try {
             // HEAD resultRepoURL/resuts/chainTaskId
             return restTemplate.exchange(resultURI, HttpMethod.HEAD, entity, String.class)
@@ -417,11 +415,5 @@
     public boolean didReplicateRevealOnchain(String chainTaskId, String walletAddress) {
         return iexecHubService.doesWishedStatusMatchesOnChainStatus(
             chainTaskId, walletAddress, getChainStatus(ReplicateStatus.REVEALED));
-=======
-        // HEAD resultRepoURL/results/chainTaskId
-        return restTemplate.exchange(resultURI, HttpMethod.HEAD, entity, String.class, chainTaskId)
-                .getStatusCode()
-                .is2xxSuccessful();
->>>>>>> c5ee0c68
     }
 }