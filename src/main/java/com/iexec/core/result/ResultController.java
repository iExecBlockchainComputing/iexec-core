--- conflicted
+++ resolved
@@ -26,7 +26,6 @@
                         .image(model.getImage())
                         .cmd(model.getCmd())
                         .stdout(model.getStdout())
-<<<<<<< HEAD
                         .zip(model.getZip()).build());
         return ok(result.getTaskId());
     }
@@ -41,16 +40,6 @@
         return ResponseEntity.ok()
                 .header("Content-Disposition", "attachment; filename=iexec-result-" + taskId)
                 .body(zip);
-=======
-                        .payload(model.getPayload()).build());
-
-        return ok(result.getTaskId());
-    }
-
-    @GetMapping("/tasks/{taskId}/results")
-    public ResponseEntity getResult(@PathVariable("taskId") String taskId) {
-        return ok(resultService.getResultByTaskId(taskId));
->>>>>>> 73399873
     }
 
 
