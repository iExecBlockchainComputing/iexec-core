package com.iexec.core.result;

import com.iexec.common.result.ResultModel;
import lombok.extern.slf4j.Slf4j;
import org.springframework.http.ResponseEntity;
import org.springframework.web.bind.annotation.*;

import java.util.List;

import static org.springframework.http.ResponseEntity.ok;

@Slf4j
@RestController
public class ResultController {

    private ResultService resultService;

    public ResultController(ResultService resultService) {
        this.resultService = resultService;
    }

    @PostMapping("/results")
    public ResponseEntity addResult(@RequestBody ResultModel model) {
        Result result = resultService.addResult(
                Result.builder()
                        .taskId(model.getTaskId())
                        .image(model.getImage())
<<<<<<< HEAD
=======
                        .cmd(model.getCmd())
>>>>>>> a12b3185
                        .zip(model.getZip()).build());
        return ok(result.getTaskId());
    }

    @GetMapping(value = "/results/{taskId}", produces = "application/zip")
    public ResponseEntity<byte[]> getResult(@PathVariable("taskId") String taskId) {
        List<Result> results = resultService.getResultByTaskId(taskId);
        byte[] zip = null;
        if (results.size() > 0 && results.get(0) != null) {
            zip = results.get(0).getZip();
        }
        return ResponseEntity.ok()
                .header("Content-Disposition", "attachment; filename=iexec-result-" + taskId)
                .body(zip);
    }


}
<|MERGE_RESOLUTION|>--- conflicted
+++ resolved
@@ -25,10 +25,7 @@
                 Result.builder()
                         .taskId(model.getTaskId())
                         .image(model.getImage())
-<<<<<<< HEAD
-=======
                         .cmd(model.getCmd())
->>>>>>> a12b3185
                         .zip(model.getZip()).build());
         return ok(result.getTaskId());
     }
