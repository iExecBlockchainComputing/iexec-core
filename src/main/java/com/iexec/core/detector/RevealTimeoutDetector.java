--- conflicted
+++ resolved
@@ -85,10 +85,7 @@
                                 REVEAL_TIMEOUT, ReplicateStatusModifier.POOL_MANAGER);
                     }
                 }
-<<<<<<< HEAD
-=======
                 //TODO: We shouldn't call directly reOpenTask here but use taskExecutorEngine.updateTask(task);
->>>>>>> 44d0f721
                 taskService.reOpenTask(task);
             }
         }
