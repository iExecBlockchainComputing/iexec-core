--- conflicted
+++ resolved
@@ -44,12 +44,9 @@
 
                 if (!isStatusRevealedOffChain && isConsensusReachedLongAgo &&
                         iexecHubService.checkContributionStatus(taskId, wallet, ChainContributionStatus.REVEALED)) {
-<<<<<<< HEAD
                     replicatesService.updateReplicateStatus(taskId, wallet, REVEALED, ReplicateStatusModifier.POOL_MANAGER);
-=======
                     replicatesService.updateReplicateStatus(taskId, wallet,
                             REVEALED, ReplicateStatusModifier.POOL_MANAGER);
->>>>>>> 44d0f721
                 }
             }
         }
