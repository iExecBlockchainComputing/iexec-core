package com.iexec.core.task;

import com.iexec.common.chain.ChainTask;
import com.iexec.common.chain.ChainTaskStatus;
import com.iexec.common.replicate.ReplicateStatus;
import com.iexec.common.result.TaskNotification;
import com.iexec.common.result.TaskNotificationType;
import com.iexec.core.chain.IexecHubService;
import com.iexec.core.pubsub.NotificationService;
import com.iexec.core.replicate.Replicate;
import com.iexec.core.replicate.ReplicatesService;
import com.iexec.core.task.event.TaskCompletedEvent;
import com.iexec.core.worker.Worker;
import com.iexec.core.worker.WorkerService;
import lombok.extern.slf4j.Slf4j;
import org.springframework.context.ApplicationEventPublisher;
import org.springframework.dao.OptimisticLockingFailureException;
import org.springframework.retry.annotation.Retryable;
import org.springframework.stereotype.Service;

import java.util.Arrays;
import java.util.List;
import java.util.Optional;

import static com.iexec.core.task.TaskStatus.*;

@Slf4j
@Service
public class TaskService {

    private TaskRepository taskRepository;
    private WorkerService workerService;
    private NotificationService notificationService;
    private IexecHubService iexecHubService;
    private ReplicatesService replicatesService;
    private ApplicationEventPublisher applicationEventPublisher;

    public TaskService(TaskRepository taskRepository,
                       WorkerService workerService,
                       NotificationService notificationService,
                       IexecHubService iexecHubService,
                       ReplicatesService replicatesService,
                       ApplicationEventPublisher applicationEventPublisher) {
        this.taskRepository = taskRepository;
        this.workerService = workerService;
        this.notificationService = notificationService;
        this.iexecHubService = iexecHubService;
        this.replicatesService = replicatesService;
        this.applicationEventPublisher = applicationEventPublisher;
    }

    public Task addTask(String chainDealId, int taskIndex, String imageName, String commandLine, int trust) {
        log.info("Add new task [chainDealId:{}, taskIndex:{}, imageName:{}, commandLine:{}, trust:{}]",
                chainDealId, taskIndex, imageName, commandLine, trust);
        return taskRepository.save(new Task(chainDealId, taskIndex, imageName, commandLine, trust));
    }

    Optional<Task> getTaskByChainTaskId(String chainTaskId) {
        return taskRepository.findByChainTaskId(chainTaskId);
    }

    public List<Task> findByCurrentStatus(TaskStatus status) {
        return taskRepository.findByCurrentStatus(status);
    }

<<<<<<< HEAD
    public List<Task> getAllRunningTasks() {
        return taskRepository.findByCurrentStatus(Arrays.asList(INITIALIZED, RUNNING));
=======
    private List<Task> getAllRunningTasks() {
        return taskRepository.findByCurrentStatus(Arrays.asList(TRANSACTION_INITIALIZE_COMPLETED, RUNNING));
>>>>>>> 4cf50f64
    }

    // in case the task has been modified between reading and writing it, it is retried up to 5 times
    @Retryable(value = {OptimisticLockingFailureException.class}, maxAttempts = 5)
    Optional<Replicate> getAvailableReplicate(String walletAddress) {
        // return empty if the worker is not registered
        Optional<Worker> optional = workerService.getWorker(walletAddress);
        if (!optional.isPresent()) {
            return Optional.empty();
        }

        // return empty if there is no task to contribute
        List<Task> runningTasks = getAllRunningTasks();
        if (runningTasks.isEmpty()) {
            return Optional.empty();
        }

        // return empty if the worker already has enough running tasks
        if (!workerService.canAcceptMoreWorks(walletAddress)) {
            return Optional.empty();
        }

        for (Task task : runningTasks) {
            String chainTaskId = task.getChainTaskId();

            if (!replicatesService.hasWorkerAlreadyContributed(chainTaskId, walletAddress) &&
                    replicatesService.moreReplicatesNeeded(chainTaskId, task.getTrust())) {
                replicatesService.createNewReplicate(chainTaskId, walletAddress);
                workerService.addChainTaskIdToWorker(chainTaskId, walletAddress);
                return replicatesService.getReplicate(chainTaskId, walletAddress);
            }
        }

        return Optional.empty();
    }

    void tryToMoveTaskToNextStatus(Task task) {
        log.info("Try to move task to next status [chainTaskId:{}, currentStatus:{}]", task.getChainTaskId(), task.getCurrentStatus());
        switch (task.getCurrentStatus()) {
            case RECEIVED:
                tryUpdateFromReceivedToInitialized(task);
                break;
            case INITIALIZED:
                tryUpdateFromCreatedToRunning(task);
                break;
            case RUNNING:
                tryUpdateFromRunningToConsensusReached(task);
                break;
            case CONSENSUS_REACHED:
                tryUpdateFromContributedToAtLeastOneReveal(task);
                break;
            case UPLOAD_RESULT_REQUESTED:
                tryUpdateFromUploadRequestedToUploadingResult(task);
                break;
            case RESULT_UPLOADING:
                tryUpdateFromUploadingResultToResultUploaded(task);
                break;
            case RESULT_UPLOADED:
                tryUpdateFromResultUploadedToFinalize(task);
                break;
            case COMPLETED:
                break;
            case ERROR:
                break;
        }
    }

    private Task updateTaskStatusAndSave(Task task, TaskStatus newStatus) {
        TaskStatus currentStatus = task.getCurrentStatus();
        task.changeStatus(newStatus);
        Task savedTask = taskRepository.save(task);
        log.info("Update task to new status[taskId:{}, currentStatus:{}, newStatus:{}]", task.getId(), currentStatus, newStatus);
        return savedTask;
    }

    void tryUpdateFromReceivedToInitialized(Task task) {
        boolean isChainTaskIdEmpty = task.getChainTaskId() != null && task.getChainTaskId().isEmpty();
        boolean isCurrentStatusReceived = task.getCurrentStatus().equals(RECEIVED);

        if (isChainTaskIdEmpty && isCurrentStatusReceived) {
            /*TODO ?
            if (!iexecHubService.canInitializeTask(task.getChainDealId(), task.getTaskIndex())){
                return;
            }*/

            String chainTaskId = iexecHubService.initializeTask(task.getChainDealId(), task.getTaskIndex());
            if (chainTaskId != null && !chainTaskId.isEmpty()) {
                task.setChainTaskId(chainTaskId);
                updateTaskStatusAndSave(task, INITIALIZED);
            } else {
                updateTaskStatusAndSave(task, INITIALIZE_FAILED);
            }
        }
    }

    void tryUpdateFromCreatedToRunning(Task task) {
        String chainTaskId = task.getChainTaskId();
        boolean condition1 = replicatesService.getNbReplicatesWithStatus(chainTaskId, ReplicateStatus.RUNNING, ReplicateStatus.COMPUTED) > 0;
        boolean condition2 = replicatesService.getNbReplicatesWithStatus(chainTaskId, ReplicateStatus.COMPUTED) < task.getTrust();
        boolean condition3 = task.getCurrentStatus().equals(INITIALIZED);

        if (condition1 && condition2 && condition3) {
            updateTaskStatusAndSave(task, RUNNING);
        }
    }


    void tryUpdateFromRunningToConsensusReached(Task task) {
        boolean isTaskInRunningStatus = task.getCurrentStatus().equals(RUNNING);

        ChainTask chainTask = iexecHubService.getChainTask(task.getChainTaskId());
        boolean isChainTaskRevealing = chainTask.getStatus().equals(ChainTaskStatus.REVEALING);

        if (isTaskInRunningStatus && isChainTaskRevealing) {
            task.setConsensus(chainTask.getConsensusValue());
            updateTaskStatusAndSave(task, CONSENSUS_REACHED);

            //TODO call only winners PLEASE_REVEAL & losers PLEASE_ABORT
            notificationService.sendTaskNotification(TaskNotification.builder()
                    .taskNotificationType(TaskNotificationType.PLEASE_REVEAL)
                    .chainTaskId(task.getChainTaskId())
                    .workerAddress("").build()
            );

        } else {
            log.info("Unsatisfied check(s) for consensus [isTaskInRunningStatus:{}, isChainTaskRevealing:{}] ",
                    isTaskInRunningStatus, isChainTaskRevealing);
        }
    }

    void tryUpdateFromContributedToAtLeastOneReveal(Task task) {
        boolean condition1 = task.getCurrentStatus().equals(CONSENSUS_REACHED);
        boolean condition2 = replicatesService.getNbReplicatesWithStatus(task.getChainTaskId(), ReplicateStatus.REVEALED) > 0;

        if (condition1 && condition2) {
            updateTaskStatusAndSave(task, AT_LEAST_ONE_REVEALED);
            requestUpload(task);
        }
    }

    private void requestUpload(Task task) {
        if (task.getCurrentStatus().equals(AT_LEAST_ONE_REVEALED)) {
            task = updateTaskStatusAndSave(task, UPLOAD_RESULT_REQUESTED);
        }

        if (task.getCurrentStatus().equals(TaskStatus.UPLOAD_RESULT_REQUESTED)) {
            for (Replicate replicate : replicatesService.getReplicates(task.getChainTaskId())) {
                if (replicate.getCurrentStatus().equals(ReplicateStatus.REVEALED)) {
                    notificationService.sendTaskNotification(TaskNotification.builder()
                            .chainTaskId(task.getChainTaskId())
                            .workerAddress(replicate.getWalletAddress())
                            .taskNotificationType(TaskNotificationType.UPLOAD)
                            .build());
                    log.info("NotifyUploadingWorker completed[uploadingWorkerWallet={}]", replicate.getWalletAddress());

                    // save in the task the workerWallet that is in charge of uploading the result
                    task.setUploadingWorkerWalletAddress(replicate.getWalletAddress());
                    taskRepository.save(task);
                    return; //ask only 1 worker to upload
                }
            }
        }
    }

    void tryUpdateFromUploadRequestedToUploadingResult(Task task) {
        boolean condition1 = task.getCurrentStatus().equals(TaskStatus.UPLOAD_RESULT_REQUESTED);
        boolean condition2 = replicatesService.getNbReplicatesWithStatus(task.getChainTaskId(), ReplicateStatus.RESULT_UPLOADING) > 0;

        if (condition1 && condition2) {
            updateTaskStatusAndSave(task, RESULT_UPLOADING);
        }
    }

    void tryUpdateFromUploadingResultToResultUploaded(Task task) {
        boolean condition1 = task.getCurrentStatus().equals(TaskStatus.RESULT_UPLOADING);
        boolean condition2 = replicatesService.getNbReplicatesWithStatus(task.getChainTaskId(), ReplicateStatus.RESULT_UPLOADED) > 0;

        if (condition1 && condition2) {
            updateTaskStatusAndSave(task, RESULT_UPLOADED);
            tryUpdateFromResultUploadedToFinalize(task);
        } else if (replicatesService.getNbReplicatesWithStatus(task.getChainTaskId(), ReplicateStatus.UPLOAD_RESULT_REQUEST_FAILED) > 0 &&
                replicatesService.getNbReplicatesWithStatus(task.getChainTaskId(), ReplicateStatus.RESULT_UPLOADING) == 0) {
            // need to request upload again
            requestUpload(task);
        }
    }

    private void tryUpdateFromResultUploadedToFinalize(Task task) {
        boolean condition1 = task.getCurrentStatus().equals(RESULT_UPLOADED);
        boolean condition2 = iexecHubService.canFinalize(task.getChainTaskId());

        if (condition1 && condition2) {
            updateTaskStatusAndSave(task, FINALIZING);
            if (iexecHubService.finalizeTask(task.getChainTaskId(), "GET /results/" + task.getChainTaskId())) {
                updateTaskStatusAndSave(task, FINALIZED);
                updateFromFinalizedToCompleted(task);
            } else {
                updateTaskStatusAndSave(task, FINALIZE_FAILED);
            }
        }
    }

    private void updateFromFinalizedToCompleted(Task task) {
        if (task.getCurrentStatus().equals(FINALIZED)) {
            updateTaskStatusAndSave(task, COMPLETED);

            String chainTaskId = task.getChainTaskId();
            for (Replicate replicate : replicatesService.getReplicates(chainTaskId)) {
                workerService.removeChainTaskIdFromWorker(chainTaskId, replicate.getWalletAddress());
            }

            applicationEventPublisher.publishEvent(new TaskCompletedEvent(task));

            // TODO: to move in the TaskCompletedEvent
            notificationService.sendTaskNotification(TaskNotification.builder()
                    .chainTaskId(chainTaskId)
                    .taskNotificationType(TaskNotificationType.COMPLETED)
                    .workerAddress("")
                    .build());
        }
    }

}<|MERGE_RESOLUTION|>--- conflicted
+++ resolved
@@ -63,13 +63,9 @@
         return taskRepository.findByCurrentStatus(status);
     }
 
-<<<<<<< HEAD
-    public List<Task> getAllRunningTasks() {
-        return taskRepository.findByCurrentStatus(Arrays.asList(INITIALIZED, RUNNING));
-=======
+
     private List<Task> getAllRunningTasks() {
         return taskRepository.findByCurrentStatus(Arrays.asList(TRANSACTION_INITIALIZE_COMPLETED, RUNNING));
->>>>>>> 4cf50f64
     }
 
     // in case the task has been modified between reading and writing it, it is retried up to 5 times
