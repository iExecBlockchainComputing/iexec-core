--- conflicted
+++ resolved
@@ -14,12 +14,8 @@
 import com.iexec.core.worker.Worker;
 import com.iexec.core.worker.WorkerService;
 import lombok.extern.slf4j.Slf4j;
-<<<<<<< HEAD
+import org.apache.commons.lang3.tuple.Pair;
 import org.springframework.beans.factory.annotation.Value;
-=======
-
-import org.apache.commons.lang3.tuple.Pair;
->>>>>>> d16560a4
 import org.springframework.context.ApplicationEventPublisher;
 import org.springframework.dao.OptimisticLockingFailureException;
 import org.springframework.retry.annotation.Retryable;
@@ -31,6 +27,7 @@
 import java.util.Optional;
 
 import static com.iexec.core.task.TaskStatus.*;
+
 
 @Slf4j
 @Service
@@ -195,7 +192,7 @@
         updateTaskStatusAndSave(task, INITIALIZING);
 
         Optional<Pair<String, ChainReceipt>> optionalPair = iexecHubService.initialize(
-                    task.getChainDealId(), task.getTaskIndex());
+                task.getChainDealId(), task.getTaskIndex());
 
         if (!optionalPair.isPresent()) {
             return;
@@ -383,22 +380,6 @@
         //+ replicatesService.getNbReplicatesWithCurrentStatus(task.getChainTaskId(), ReplicateStatus.RESULT_UPLOADED);
         boolean offChainRevealEqualsOnChainReveal = offChainReveal == onChainReveal;
 
-<<<<<<< HEAD
-        if (isTaskInResultUploaded && canFinalize && offChainRevealEqualsOnChainReveal) {
-            if (!iexecHubService.hasEnoughGas()) {
-                return;
-            }
-            updateTaskStatusAndSave(task, FINALIZING);
-            String resultUri = resultRepositoryProtocol + "://" + resultRepositoryIp + ":" + resultRepositoryPort + "/results/" + task.getChainTaskId();
-            boolean isFinalized = iexecHubService.finalizeTask(task.getChainTaskId(), resultUri);
-
-            if (isFinalized) {
-                updateTaskStatusAndSave(task, FINALIZED);
-                updateFromFinalizedToCompleted(task);
-            } else {
-                updateTaskStatusAndSave(task, FINALIZE_FAILED);
-            }
-=======
         if (!isTaskInResultUploaded || !canFinalize || !offChainRevealEqualsOnChainReveal) {
             log.error("Finalize failed [chainTaskId:{} canFinalize:{}, isAfterRevealDeadline:{}, hasAtLeastOneReveal:{}]",
                     task.getChainTaskId(), isTaskInResultUploaded, canFinalize, offChainRevealEqualsOnChainReveal);
@@ -407,11 +388,11 @@
 
         if (!iexecHubService.hasEnoughGas()) {
             return;
->>>>>>> d16560a4
         }
 
         updateTaskStatusAndSave(task, FINALIZING);
-        Optional<ChainReceipt> optionalChainReceipt = iexecHubService.finalizeTask(task.getChainTaskId(), "GET /results/" + task.getChainTaskId());
+        String resultUri = resultRepositoryProtocol + "://" + resultRepositoryIp + ":" + resultRepositoryPort + "/results/" + task.getChainTaskId();
+        Optional<ChainReceipt> optionalChainReceipt = iexecHubService.finalizeTask(task.getChainTaskId(), resultUri);
 
         if (!optionalChainReceipt.isPresent()) {
             updateTaskStatusAndSave(task, FINALIZE_FAILED);
