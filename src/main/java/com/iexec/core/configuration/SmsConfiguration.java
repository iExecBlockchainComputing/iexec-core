package com.iexec.core.configuration;

import lombok.AllArgsConstructor;
import lombok.Getter;
import lombok.NoArgsConstructor;
import org.springframework.beans.factory.annotation.Value;
import org.springframework.stereotype.Component;

@Component
@Getter
@AllArgsConstructor
@NoArgsConstructor
public class SmsConfiguration {

    @Value("${sms.protocol}")
    private String protocol;

    @Value("${sms.host}")
    private String host;

    @Value("${sms.port}")
    private String port;

    public String getSmsURL() {
<<<<<<< HEAD
        return smsProtocol + "://" + smsIP + ":" + smsPort;
=======
        return protocol + "://" + host + ":" + port;
>>>>>>> 500a0188
    }
}<|MERGE_RESOLUTION|>--- conflicted
+++ resolved
@@ -22,10 +22,6 @@
     private String port;
 
     public String getSmsURL() {
-<<<<<<< HEAD
-        return smsProtocol + "://" + smsIP + ":" + smsPort;
-=======
         return protocol + "://" + host + ":" + port;
->>>>>>> 500a0188
     }
 }