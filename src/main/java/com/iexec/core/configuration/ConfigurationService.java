--- conflicted
+++ resolved
@@ -20,7 +20,6 @@
     }
 
     private Configuration getConfiguration() {
-<<<<<<< HEAD
         if (configurationRepository.count() > 0)
             return configurationRepository.findAll().get(0);
 
@@ -30,24 +29,6 @@
                     .lastSeenBlockWithDeal(BigInteger.ZERO)
                     .fromReplay(BigInteger.ZERO)
                     .build());
-=======
-        Configuration configuration;
-        if (configurationRepository.count() > 0) {
-            configuration = configurationRepository.findAll().get(0);
-        } else {
-            configuration = configurationRepository.save(
-                    Configuration
-                            .builder()
-                            .lastSeenBlockWithDeal(BigInteger.valueOf(chainConfig.getStartBlockNumber()))
-                            .fromReplay(BigInteger.valueOf(chainConfig.getStartBlockNumber()))
-                            .build());
-        }
-        return configuration;
-    }
-
-    private void saveConfiguration(Configuration configuration) {
-        configurationRepository.save(configuration);
->>>>>>> 77a1f4c5
     }
 
     public BigInteger getLastSeenBlockWithDeal() {
