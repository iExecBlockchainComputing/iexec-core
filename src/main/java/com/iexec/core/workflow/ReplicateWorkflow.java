--- conflicted
+++ resolved
@@ -29,7 +29,10 @@
         return instance;
     }
 
-<<<<<<< HEAD
+    public Map<ReplicateStatus, TaskNotificationType> getActionMap() {
+        return actionMap;
+    }
+
     private void setWorkflow() {
         setDefaultWorkflowTransitions();
         // set recoverable transitions
@@ -84,10 +87,6 @@
 
         addTransition(RESULT_UPLOADED, toList(COMPLETING, RECOVERING));
         addTransition(COMPLETING, toList(COMPLETED, COMPLETE_FAILED, RECOVERING));        
-=======
-    public Map<ReplicateStatus, TaskNotificationType> getActionMap() {
-        return actionMap;
->>>>>>> 8317d82d
     }
 
     private void setTransitions() {
