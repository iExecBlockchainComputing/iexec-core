package com.iexec.core.workflow;

import com.iexec.common.replicate.ReplicateStatus;

import static com.iexec.common.replicate.ReplicateStatus.*;

public class ReplicateWorkflow extends Workflow<ReplicateStatus> {

    private static ReplicateWorkflow instance;

    private ReplicateWorkflow() {
        super();

        // This is where the whole workflow is defined
        addTransition(CREATED, RUNNING);
        addTransition(RUNNING, APP_DOWNLOADING);
        addTransition(APP_DOWNLOADING, APP_DOWNLOADED);
        addTransition(APP_DOWNLOADING, APP_DOWNLOAD_FAILED);
        addTransition(APP_DOWNLOADED, COMPUTING);
        addTransition(APP_DOWNLOAD_FAILED, COMPUTING);
        addTransition(COMPUTING, COMPUTED);
        addTransition(COMPUTED, CONTRIBUTING);

        addTransition(CONTRIBUTING, CONTRIBUTED);
        addTransition(CONTRIBUTING, CONTRIBUTE_FAILED);
<<<<<<< HEAD
        addTransition(CONTRIBUTE_FAILED, ABORT_CONSENSUS_REACHED);
=======
>>>>>>> 40d302f5
        addTransition(CONTRIBUTED, REVEALING);
        addTransition(REVEALING, REVEALED);
        addTransition(REVEALING, REVEAL_FAILED);
        addTransition(REVEALED, RESULT_UPLOADING);
        addTransition(RESULT_UPLOADING, RESULT_UPLOADED);
        addTransition(RESULT_UPLOADING, RESULT_UPLOAD_REQUEST_FAILED);
        addTransition(RESULT_UPLOADING, ERROR);
        addTransition(RESULT_UPLOADED, COMPLETED);
        addTransition(COMPUTED, ERROR);


        //from any status to WORKER_LOST
        addTransition(CREATED, WORKER_LOST);
        addTransition(RUNNING, WORKER_LOST);
        addTransition(COMPUTED, WORKER_LOST);
        addTransition(CONTRIBUTED, WORKER_LOST);
        addTransition(REVEALED, WORKER_LOST);
        addTransition(RESULT_UPLOADING, WORKER_LOST);
        addTransition(RESULT_UPLOADED, WORKER_LOST);
        addTransition(RESULT_UPLOAD_REQUEST_FAILED, WORKER_LOST);
    }

    public static synchronized ReplicateWorkflow getInstance() {
        if (instance == null) {
            instance = new ReplicateWorkflow();
        }
        return instance;
    }
}<|MERGE_RESOLUTION|>--- conflicted
+++ resolved
@@ -23,10 +23,7 @@
 
         addTransition(CONTRIBUTING, CONTRIBUTED);
         addTransition(CONTRIBUTING, CONTRIBUTE_FAILED);
-<<<<<<< HEAD
         addTransition(CONTRIBUTE_FAILED, ABORT_CONSENSUS_REACHED);
-=======
->>>>>>> 40d302f5
         addTransition(CONTRIBUTED, REVEALING);
         addTransition(REVEALING, REVEALED);
         addTransition(REVEALING, REVEAL_FAILED);
