--- conflicted
+++ resolved
@@ -80,11 +80,7 @@
 
             for (int taskIndex = startBag; taskIndex < endBag; taskIndex++) {
                 Optional<Task> optional = taskService.addTask(chainDealId, taskIndex,
-<<<<<<< HEAD
-                        dockerImage, dealParams.get(taskIndex), numWorkersNeeded);
-=======
-                        chainDeal.getChainApp().getParams().getUri(), chainDeal.getParams().get(taskIndex), chainDeal.getTrust().intValue());
->>>>>>> e1e2bcb9
+                        chainDeal.getChainApp().getParams().getUri(), chainDeal.getParams().get(taskIndex), numWorkersNeeded);
                 optional.ifPresent(task -> applicationEventPublisher.publishEvent(new TaskCreatedEvent(task)));
             }
         } catch (Exception e) {
