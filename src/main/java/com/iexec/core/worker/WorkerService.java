--- conflicted
+++ resolved
@@ -18,28 +18,18 @@
 
 import com.iexec.common.utils.ContextualLockRunner;
 import com.iexec.core.configuration.WorkerConfiguration;
-<<<<<<< HEAD
 import io.micrometer.core.instrument.Metrics;
-=======
 import lombok.Data;
 import lombok.Getter;
->>>>>>> 1093c4ae
 import lombok.extern.slf4j.Slf4j;
 import org.springframework.scheduling.annotation.Scheduled;
 import org.springframework.stereotype.Service;
 
-<<<<<<< HEAD
 import javax.annotation.PostConstruct;
-import java.util.Collections;
-import java.util.Date;
-import java.util.List;
-import java.util.Optional;
-import java.util.concurrent.atomic.AtomicInteger;
-=======
 import java.util.*;
 import java.util.concurrent.ConcurrentHashMap;
+import java.util.concurrent.atomic.AtomicInteger;
 import java.util.stream.Collectors;
->>>>>>> 1093c4ae
 
 import static com.iexec.common.utils.DateTimeUtils.addMinutesToDate;
 
@@ -60,11 +50,9 @@
     private final WorkerRepository workerRepository;
     private final WorkerConfiguration workerConfiguration;
     private final ContextualLockRunner<String> contextualLockRunner;
-<<<<<<< HEAD
     private AtomicInteger aliveWorkersGauge;
     private AtomicInteger aliveTotalCpuGauge;
     private AtomicInteger aliveAvailableCpuGauge;
-=======
     @Getter
     private final ConcurrentHashMap<String, WorkerStats> workerStatsMap = new ConcurrentHashMap<>();
 
@@ -78,7 +66,6 @@
             this.walletAddress = walletAddress;
         }
     }
->>>>>>> 1093c4ae
 
     public WorkerService(WorkerRepository workerRepository,
                          WorkerConfiguration workerConfiguration) {
@@ -188,17 +175,7 @@
         return workerRepository.findByWalletAddressIn(aliveWorkers);
     }
 
-<<<<<<< HEAD
-    public boolean canAcceptMoreWorks(String walletAddress) {
-        Optional<Worker> optionalWorker = getWorker(walletAddress);
-        if (optionalWorker.isEmpty()) {
-            return false;
-        }
-
-        Worker worker = optionalWorker.get();
-=======
     public boolean canAcceptMoreWorks(Worker worker) {
->>>>>>> 1093c4ae
         int workerMaxNbTasks = worker.getMaxNbTasks();
         int runningReplicateNb = worker.getComputingChainTaskIds().size();
 
