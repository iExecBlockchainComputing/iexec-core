--- conflicted
+++ resolved
@@ -27,9 +27,7 @@
 targetCompatibility = 11
 
 ext {
-    //https://github.com/spring-cloud/spring-cloud-openfeign/issues/171
-    //Greenwich.SR2 is a patch for Greenwich.RELEASE
-    springCloudVersion = 'Greenwich.SR2'
+    springCloudVersion = '2021.0.0'
     mongockVersion = '4.2.7.BETA'
     gitBranch = 'git rev-parse --abbrev-ref HEAD'.execute().text.trim()
 }
@@ -49,14 +47,6 @@
     maven { url "https://jitpack.io" }
 }
 
-<<<<<<< HEAD
-ext {
-    springCloudVersion = '2021.0.0'
-    mongockVersion = '4.2.7.BETA'
-}
-
-=======
->>>>>>> 9591a5b6
 dependencyManagement {
     imports {
         mavenBom "org.springframework.cloud:spring-cloud-dependencies:${springCloudVersion}"
