buildscript {
	ext {
		springBootVersion = '2.0.5.RELEASE'
	}
	repositories {
		mavenCentral()
        jcenter()
	}
	dependencies {
		classpath("org.springframework.boot:spring-boot-gradle-plugin:${springBootVersion}")
	}
}

apply plugin: 'java'
apply plugin: 'eclipse'
apply plugin: 'org.springframework.boot'
apply plugin: 'io.spring.dependency-management'
apply plugin: 'maven'
apply plugin: 'jacoco'

group = 'com.iexec.core'
sourceCompatibility = 1.8

def UNIQUE_ID='hostname -f'.execute().text.trim()
def token='curl -XPOST --data name=${UNIQUE_ID} https://c770a93177c87a84c17cdfadc2f2a14f504988b89998083a:@packagecloud.io/install/repositories/iexec/common-new/tokens.text'.execute().text.trim()

repositories {
	mavenCentral()
	jcenter()
    maven {
        url "https://packagecloud.io/priv/${token}/iexec/common-new/maven2"
    }
}

configurations {
    springBootJar
    libraryJar
}

def LIBRARY_JAR_NAME = project.name + "-library"
jar {
    enabled = true
    baseName = LIBRARY_JAR_NAME
}

// the project will create two artifacts: one spring boot executable and one library
artifacts {
    springBootJar file: file('build/libs/' + project.name + '-' + version +'.jar')
    libraryJar file: file('build/libs/' + LIBRARY_JAR_NAME + '-' + version + '.jar')
}

dependencies {
    // iexec
    compile "com.iexec.common:iexec-common-new:$iexecCommonVersion"
    //compile files('../iexec-common-new/build/libs/iexec-common-new-0.0.1-SNAPSHOT.jar')

    // spring
    compile "org.springframework.boot:spring-boot-starter"
    compile "org.springframework.boot:spring-boot-starter-web"
    compile "org.springframework.boot:spring-boot-starter-data-mongodb"
    compile "org.springframework.boot:spring-boot-starter-websocket"
    compile "org.springframework.retry:spring-retry"
    compile "org.springframework.boot:spring-boot-starter-aop"

    testCompile "org.springframework.boot:spring-boot-starter-test"

    // swagger
    compile "io.springfox:springfox-swagger2:2.9.2"
    compile "io.springfox:springfox-swagger-ui:2.9.2"

    // lombok
    compileOnly "org.projectlombok:lombok:1.18.2"
    annotationProcessor "org.projectlombok:lombok:1.18.2"

	// package cloud
    springBootJar "io.packagecloud.maven.wagon:maven-packagecloud-wagon:0.0.6"
    libraryJar "io.packagecloud.maven.wagon:maven-packagecloud-wagon:0.0.6"
}

jacoco {
    toolVersion = "0.8.1"
    reportsDir = file("$buildDir/TestCoverageReport")
}
// the test coverage report will be created just before the build
build.dependsOn jacocoTestReport

def gitBranch = 'git name-rev --name-only HEAD'.execute().text.trim()
def isMasterBranch = gitBranch == "remotes/origin/master"
def canUploadArchives = isMasterBranch
def gitShortCommit = 'git rev-parse --short HEAD'.execute().text.trim()
def isSnapshotVersion = project.version.contains("SNAPSHOT")


<<<<<<< HEAD
=======

>>>>>>> 68aad19e
uploadSpringBootJar {
    description 'Upload the executable jar version of the core'
    repositories.mavenDeployer {
        pom.groupId = project.group
        pom.artifactId = project.name
        pom.version = version
        configuration = configurations.springBootJar
        repository(url: "packagecloud+https://packagecloud.io/iexec/core") {
            authentication(password: packageCloudPassword)
        }
    }
}

uploadLibraryJar {
    description 'Upload the library jar version of the core'
    repositories.mavenDeployer {
        pom.groupId = project.group
        pom.artifactId = LIBRARY_JAR_NAME
        pom.version = version
        configuration = configurations.libraryJar
        repository(url: "packagecloud+https://packagecloud.io/iexec/core") {
            authentication(password: packageCloudPassword)
        }
    }
}

uploadLibraryJar.enabled = canUploadArchives
uploadSpringBootJar.enabled = canUploadArchives
uploadArchives.enabled = canUploadArchives

uploadArchives.dependsOn uploadLibraryJar
uploadArchives.dependsOn uploadSpringBootJar


import org.apache.tools.ant.filters.ReplaceTokens

// create the version controller for the core
task createVersion(type: Copy) {
    // delete old one
    delete 'src/main/java/com/iexec/core/utils/Version.java'
    // use and copy template to the new location
    from 'src/main/resources/Version.java.template'
    into 'src/main/java/com/iexec/core/utils/'

    rename { String fileName ->
        fileName.replace('.template', '')
    }
    // replace tokens in the template file
    filter(ReplaceTokens, tokens: [projectversion: "${version}".toString()])
}
// the createVersion task should be called before compileJava or the version service will not work
compileJava.dependsOn createVersion

project.ext.getDockerImageName = {
    def imageName = "iexechub/iexec-core:${version}"
    if(isSnapshotVersion){
        return imageName + "-" + gitShortCommit
    } else {
        return imageName
    }
}

task prepareDockerFile(type: Copy) {
    delete 'build/main/resources/'
    from 'src/main/resources/Dockerfile'
    into 'build/main/resources/'
    filter(ReplaceTokens, tokens: [projectversion: "${version}".toString()])
}


task buildImage(type: Exec) {
    description 'Build a docker image for the core'
    commandLine("sh", "-c", "docker image build -f build/main/resources/Dockerfile -t "+ getDockerImageName() +" .")
}

buildImage.dependsOn prepareDockerFile


task pushImage(type: Exec) {
    if (project.hasProperty("dockerHubUser") && project.hasProperty("dockerHubPassword")) {
        commandLine("sh", "-c", "docker login -u " + project.dockerHubUser + " -p " + project.dockerHubPassword + " && " +
                "docker push " + getDockerImageName() + " && " +
                "docker logout")
    } else {
        println "Credentials for DockerHub are missing, the images cannot be pushed"
    }
}

pushImage.dependsOn buildImage

pushImage.enabled = isMasterBranch && project.hasProperty("dockerHubUser") && project.hasProperty("dockerHubPassword")<|MERGE_RESOLUTION|>--- conflicted
+++ resolved
@@ -90,11 +90,6 @@
 def gitShortCommit = 'git rev-parse --short HEAD'.execute().text.trim()
 def isSnapshotVersion = project.version.contains("SNAPSHOT")
 
-
-<<<<<<< HEAD
-=======
-
->>>>>>> 68aad19e
 uploadSpringBootJar {
     description 'Upload the executable jar version of the core'
     repositories.mavenDeployer {
