--- conflicted
+++ resolved
@@ -6,15 +6,10 @@
 
 ### New Features
 ### Bug Fixes
-<<<<<<< HEAD
-* Remove explicit version on `micrometer-registry-prometheus` dependency. (#563)
-* Send a `TaskNotificationType` to worker through a 2XX HTTP status code. (#564)
-* Prevent race condition on replicate update. (#568)
-=======
 - Remove explicit version on `micrometer-registry-prometheus` dependency. (#563)
 - Send a `TaskNotificationType` to worker through a 2XX HTTP status code. (#564)
 - Improve log on `canUpdateReplicateStatus` method. (#566)
->>>>>>> 09f3210e
+- Prevent race condition on replicate update. (#568)
 ### Quality
 ### Dependency Upgrades
 
