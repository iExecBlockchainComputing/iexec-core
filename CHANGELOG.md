# Changelog

All notable changes to this project will be documented in this file.

<<<<<<< HEAD
## [[8.0.0]](https://github.com/iExecBlockchainComputing/iexec-core/releases/tag/v8.0.0) 2023

### New Features
* Support Gramine framework for TEE tasks.
* Retrieve location of SMS services through an _iExec Platform Registry_.
### Quality
* Improve code quality and tests.
* Removed unused variables in configuration.
* Use existing `toString()` method to serialize and hash scheduler public configuration.
* Use recommended annotation in `MetricController`.
### Dependency Upgrades
* Upgrade to Spring Boot 2.6.14.
* Upgrade to Gradle 7.6.
* Upgrade OkHttp to 4.9.0.
=======
## [[7.3.1]](https://github.com/iExecBlockchainComputing/iexec-core/releases/tag/v7.3.1) 2023-02-17

* Subscribe only to deal events targeting a specific workerpool.
>>>>>>> 557c7bf1

## [[7.3.0]](https://github.com/iExecBlockchainComputing/iexec-core/releases/tag/v7.3.0) 2022-12-18

* Add endpoint to allow health checks.

## [[7.2.2]](https://github.com/iExecBlockchainComputing/iexec-core/releases/tag/v7.2.2) 2022-12-20

* Use `iexec-common` version [6.2.0](https://github.com/iExecBlockchainComputing/iexec-common/releases/tag/v6.2.0).
* Use `okhttp` version 4.9.0 to keep it consistent with the one in the web3j dependency imported by `iexec-common`.

## [[7.2.1]](https://github.com/iExecBlockchainComputing/iexec-core/releases/tag/v7.2.1) 2022-12-13

* Replace `sessionId` implementation with a hash of the public configuration. From a consumer point of view, a constant hash received from the `POST /ping` response indicates that the scheduler configuration has not changed. With such constant hash, either the scheduler has restarted or not, the consumer does not need to reboot.

## [[7.2.0]](https://github.com/iExecBlockchainComputing/iexec-core/releases/tag/v7.2.0) 2022-12-09

* Increments of jenkins-library up to version 2.2.3. Enable SonarCloud analyses on branches and Pull Requests.
* Update `iexec-common` version to [6.1.0](https://github.com/iExecBlockchainComputing/iexec-common/releases/tag/v6.1.0).

## [[7.1.3]](https://github.com/iExecBlockchainComputing/iexec-core/releases/tag/v7.1.3) 2022-12-07

* Bump version to 7.1.3.

## [[7.1.2]](https://github.com/iExecBlockchainComputing/iexec-core/releases/tag/v7.1.2) 2022-12-07

* Update README and add CHANGELOG.

## [[7.1.1]](https://github.com/iExecBlockchainComputing/iexec-core/releases/tag/v7.1.1) 2022-11-28

* Fix build process.

## [[7.1.0]](https://github.com/iExecBlockchainComputing/iexec-core/releases/tag/v7.1.0) 2022-08-11

* Retrieve a task execution status. Logs can only be retrieved by the person who requested the execution.
* Use OpenFeign client libraries.
* Fix concurrency issues.
* Use Spring Boot 2.6.2.
* Use Java 11.0.15.

## [[7.0.1]](https://github.com/iExecBlockchainComputing/iexec-core/releases/tag/v7.0.1) 2022-01-05

* Reduce probability of giving tasks whose consensus is already reached to additional workers.
* Remove useless logs.
* Handle task supply and task update management based on their level of priority.
* Upgrade automated build system.

## [[7.0.0]](https://github.com/iExecBlockchainComputing/iexec-core/releases/tag/7.0.0) 2021-12-17

Highly improved throughput of the iExec protocol.

What has changed since v6.0.0?
* Fix task status deadlock. Chances to reach RUNNING task status for given states of replicates are now increased.
* Fix race condition on replicate attribution.
* Upgrade Jacoco/Sonarqube reporting and plugins.
* Consume blockchain configuration on iexec-blockchain-adapter-api & expose its URL for iexec-worker
* Upgrade artifacts publishing
* Enable local import of iexec-common
* Upgrade to Gradle 6.8.3
* Upgrade to JUnit5
* Fix concurrent upload requests.
* Merge abort notifications into a single notification with custom abort cause.
* Send transactions over a dedicated blockchain adapter micro-service.
* Reply gracefully to the worker when a status is already reported.
* Abort a TEE task when all alive workers did fail to run it.
* Move task state machine to a dedicated service.
* Remove useless internal task statuses belonging to the result upload request stage.
* Fix Recovering for the Retryable updateReplicateStatus(..) method.
* Add checks before locally upgrading to the INITIALIZED status
* Remove 2-blocks waiting time before supplying a new replicate
* Fix OptimisticLockingFailureException happening when 2 detectors detect the same change at the same time, leading to race updates on a same task
* Reuse socket when sending multiple requests to a blockchain node.
* Replay fromBlockNumber now lives in a dedicated configuration:
  A configuration document did store two different states. Updates on different states at the same time might lead to race conditions when saving to database. Now each state has its own document to avoid race conditions when saving.
* Fix TaskRepositoy.findByChainDealIdAndTaskIndex() to return unique result.

## [[6.4.2]](https://github.com/iExecBlockchainComputing/iexec-core/releases/tag/6.4.2) 2021-12-14

* Fix task status deadlock. Chances to reach RUNNING task status for given states of replicates are now increased.

## [[6.4.1]](https://github.com/iExecBlockchainComputing/iexec-core/releases/tag/6.4.1) 2021-11-30

* Fix race condition on replicate attribution.
* Upgrade Jacoco/Sonarqube reporting and plugins.

## [[6.4.0]](https://github.com/iExecBlockchainComputing/iexec-core/releases/tag/6.4.0) 2021-11-25

* Consume blockchain configuration on iexec-blockchain-adapter-api & expose its URL for iexec-worker.
* Upgrade artifacts publishing.
* Enable local import of iexec-common.
* Upgrade to Gradle 6.8.3.
* Upgrade to JUnit5.

## [[6.3.0]](https://github.com/iExecBlockchainComputing/iexec-core/releases/tag/6.3.0) 2021-11-16

* Fix concurrent upload requests.
* Merge abort notifications into a single notification with custom abort cause.

## [[6.2.0]](https://github.com/iExecBlockchainComputing/iexec-core/releases/tag/6.2.0) 2021-11-05

* Send transactions over a dedicated blockchain adapter micro-service.
* Reply gracefully to the worker when a status is already reported.
* Abort a TEE task when all alive workers did fail to run it.
* Moved task state machine to a dedicated service.
* Removed useless internal task statuses belonging to the result upload request stage.

## [[6.1.6]](https://github.com/iExecBlockchainComputing/iexec-core/releases/tag/6.1.6) 2021-10-21

* Fixed Recovering for the Retryable updateReplicateStatus(..) method.

## [[6.1.5]](https://github.com/iExecBlockchainComputing/iexec-core/releases/tag/6.1.5) 2021-10-21

* Added checks before locally upgrading to the INITIALIZED status.
* Removed 2-blocks waiting time before supplying a new replicate.

## [[6.1.4]](https://github.com/iExecBlockchainComputing/iexec-core/releases/tag/6.1.4) 2021-10-14

* Fixed OptimisticLockingFailureException happening when 2 detectors detect the same change at the same time, leading to race updates on a same task.

## [[6.1.3]](https://github.com/iExecBlockchainComputing/iexec-core/releases/tag/6.1.3) 2021-10-05

* Bump iexec-common dependency (iexec-common@5.5.1) featuring socket reuse when sending multiple requests to a blockchain node.

## [[6.1.2]](https://github.com/iExecBlockchainComputing/iexec-core/releases/tag/6.1.2) 2021-10-01

Bugfix - Replay fromBlockNumber now lives in a dedicated configuration:
* A configuration document did store two different states. Updates on different states at the same time might lead to race conditions when saving to database. Now each state has its own document to avoid race conditions when saving.

## [[6.0.1]](https://github.com/iExecBlockchainComputing/iexec-core/releases/tag/6.0.1) 2021-09-28

* Fix : TaskRepositoy.findByChainDealIdAndTaskIndex() returns non-unique result

## [[6.0.0]](https://github.com/iExecBlockchainComputing/iexec-core/releases/tag/v6.0.0) 2021-07-29

What's new?
* Added Prometheus actuators
* Moved TEE workflow configuration to dedicated service

## [[5.1.1]](https://github.com/iExecBlockchainComputing/iexec-core/releases/tag/5.1.1) 2021-04-12

What is patched?
* Updated management port and actuator endpoints.

## [[5.1.0]](https://github.com/iExecBlockchainComputing/iexec-core/releases/tag/5.1.0) 2021-03-26

What's new?

Fix WebSockets problem:
* Enhance different task stages detection. When detecting unnotified contribute/reveal,
  we use the initialization block instead of the current block to lookup for the contribute/reveal metadata.
* Use a dedicated TaskScheduler for STOMP WebSocket heartbeats.
* Use a dedicated TaskScheduler for @Scheduled tasks.
* Use a dedicated TaskExecutor for @Async tasks.
* TaskService is now the entry point to update tasks.
* feature/task-replay.

Also:
* Use the deal block as a landmark for a task.
* Keep the computing task list consistent.
* Worker should be instructed to contribute whenever it is possible (e.g. app/data download failure).
* Enhance worker lost detection.
* Enhance final deadline detection for tasks.

## [[5.0.0]](https://github.com/iExecBlockchainComputing/iexec-core/releases/tag/5.0.0) 2020-07-22

What's new?
* Dapp developers can browse worker computing logs over iexec-core API.
* Task result link is standardized and generic. It supports Ethereum, IPFS & Dropbox "storage" providers.
* Result storage feature is moved to new [iExec Result Proxy](https://github.com/iExecBlockchainComputing/iexec-result-proxy).
* Full compatibility with new [iExec Secret Management Service](https://github.com/iExecBlockchainComputing/iexec-sms).
* Compatibility with latest PoCo 5.1.0 smart contracts.

## [[4.0.1]](https://github.com/iExecBlockchainComputing/iexec-core/releases/tag/4.0.1) 2020-02-25

What's fixed?
* More resistance to unsync Ethereum nodes.

## [[4.0.0]](https://github.com/iExecBlockchainComputing/iexec-core/releases/tag/4.0.0) 2019-12-13

What's new?
* Native-token sidechain compatibility.
* GPU workers support.
* Log aggregation.

What's fixed?
* Database indexes.
* JWT/challenge validity duration.
* Worker freed after contribution timeout.

## [[3.2.0]](https://github.com/iExecBlockchainComputing/iexec-core/releases/tag/3.2.0) 2019-09-17

What is new?
* Bag Of Tasks (BoT): Bag Of Tasks Deals can now be processed by the middleware.
* Use of iexec input files: Sometimes external resources are needed to run a computation without using a dataset, that is what input files are for.
* Whitelisting: Now the core can define a whitelist of workers that are allowed to connect to the pool.
* Https: Workers can connect to the core using https.

What is patched?
* The project has been updated to java 11 and web3j 4.3.0.
* Internal refactoring to handle replicates update better.
* Limit workers that ask for replicates too often.
* Update workers configuration when they disconnect/reconnect.

## [[3.1.0]](https://github.com/iExecBlockchainComputing/iexec-core/releases/tag/3.1.0) 2019-07-11

What's new?
* Full end-to-end encryption inside a Trusted Execution Environment (TEE) powered by Intel(R) SGX.
* Implemented the Proof-of-Contribution (PoCo) Sarmenta's formula for a greater task dispatching.

What's patched?
* Reopen task worflow is back.
* A single FAILED replicate status when a completion is impossible.
* WORKER_LOST is not set for replicates which are already FAILED.
* Restart when ethereum node is not available at start-up.

## [[3.0.1]](https://github.com/iExecBlockchainComputing/iexec-core/releases/tag/3.0.1) 2019-05-22

This release is a patch to fix an issue following the release of version 3.0.0.

When asking for a replicate, a worker sends the latest available block number from the node it is is connected to.
If that node is a little bit behind the node the core is connected to, the worker will have a disadvantage compare to workers connected to more up-to-date nodes.
To avoid this disadvantage, now the core waits for a few blocks before sending replicates to workers.

## [[3.0.0]](https://github.com/iExecBlockchainComputing/iexec-core/releases/tag/3.0.0) 2019-05-15

This release contains the core set of changes in the 3.0.0-alpha-X releases and some other features/fixes.
In summary this version introduces:
* A new architecture: the core has been completely re-architectured from the version 2.
* Latest PoCo use.
* Better management of transaction with the ethereum blockchain.
* Failover mechanisms: in case some workers are lost or restarted when working on a specific task, internal mechanisms will redistribute the task or use as much as possible the work performed by the lost / restarted workers.
* iExec End-To-End Encryption with Secret Management Service (SMS): from this version, inputs and outputs of the job can be fully encrypted using the Secret Management Service.
* Decentralized oracle: If the result is needed by a smart contract, it is available directly on the blockchain.
* IPFS: data can be retrieved from IPFS and public results can be published on IPFS.

For further information on this version, please read our documentation.

## [[3.0.0-alpha3]](https://github.com/iExecBlockchainComputing/iexec-core/releases/tag/3.0.0-alpha3) 2019-04-15

* Possibility to choose between slow and fast transactions.
* Embedded IPFS node for default iexec-worker push of the results.
* Better engine for supporting iexec-worker disconnections and recovery actions.
* Brand new Continuous Integration and Delivery Pipeline.
* Enabled SockJS over HTTP WebSocket sub-protocol to bypass some proxies.

## [[3.0.0-alpha2]](https://github.com/iExecBlockchainComputing/iexec-core/releases/tag/3.0.0-alpha2) 2019-02-08

* Some improvements have been made on the core:
* Some general refactoring on the detectors.
* Bug fix regarding the new PoCo version.
* The core now also checks the errors on the blockchain sent by the workers.
Enhancement regarding the result repo.
Updated PoCo chain version 3.0.21.

## [[3.0.0-alpha1]](https://github.com/iExecBlockchainComputing/iexec-core/releases/tag/3.0.0-alpha1) 2019-01-25

* This release is the first alpha release of the version 3.0.0.<|MERGE_RESOLUTION|>--- conflicted
+++ resolved
@@ -2,7 +2,6 @@
 
 All notable changes to this project will be documented in this file.
 
-<<<<<<< HEAD
 ## [[8.0.0]](https://github.com/iExecBlockchainComputing/iexec-core/releases/tag/v8.0.0) 2023
 
 ### New Features
@@ -17,11 +16,10 @@
 * Upgrade to Spring Boot 2.6.14.
 * Upgrade to Gradle 7.6.
 * Upgrade OkHttp to 4.9.0.
-=======
+
 ## [[7.3.1]](https://github.com/iExecBlockchainComputing/iexec-core/releases/tag/v7.3.1) 2023-02-17
 
 * Subscribe only to deal events targeting a specific workerpool.
->>>>>>> 557c7bf1
 
 ## [[7.3.0]](https://github.com/iExecBlockchainComputing/iexec-core/releases/tag/v7.3.0) 2022-12-18
 
