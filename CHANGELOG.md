--- conflicted
+++ resolved
@@ -2,7 +2,6 @@
 
 All notable changes to this project will be documented in this file.
 
-<<<<<<< HEAD
 ## [[NEXT]](https://github.com/iExecBlockchainComputing/iexec-core/releases/tag/vNEXT) 2023
 
 ### New Features
@@ -36,7 +35,7 @@
 - Upgrade to Spring Dependency Management Plugin 1.1.4. (#634)
 - Upgrade to Spring Doc Openapi 1.7.0. (#637)
 - Upgrade to `jenkins-library` 2.7.4. (#630)
-=======
+
 ## [[8.2.3]](https://github.com/iExecBlockchainComputing/iexec-core/releases/tag/v8.2.3) 2023-12-14
 
 ### Bug Fixes
@@ -54,7 +53,6 @@
 ### Bug Fixes
 
 - Do not write `lastAliveDate` or `lastReplicateDemandDate` to MongoDB to decrease load on the database. (#642)
->>>>>>> 1093c4ae
 
 ## [[8.2.0]](https://github.com/iExecBlockchainComputing/iexec-core/releases/tag/v8.2.0) 2023-09-29
 
