--- conflicted
+++ resolved
@@ -2,13 +2,12 @@
 
 All notable changes to this project will be documented in this file.
 
-<<<<<<< HEAD
 ## [[NEXT]](https://github.com/iExecBlockchainComputing/iexec-core/releases/tag/vNEXT) 2023
 
 ### Bug Fixes
 - Clean call to `iexecHubService#getTaskDescriptionFromChain` in test. (#597)
 - Reject deal if TEE tag but trust not in {0,1}. (#598)
-=======
+
 ## [[8.1.1]](https://github.com/iExecBlockchainComputing/iexec-core/releases/tag/v8.1.1) 2023-06-23
 
 ### Dependency Upgrades
@@ -17,7 +16,6 @@
 - Upgrade to `iexec-blockchain-adapter-api-library` 8.1.1. (#599)
 - Upgrade to `iexec-result-proxy-library` 8.1.1. (#599)
 - Upgrade to `iexec-sms-library` 8.1.1. (#599)
->>>>>>> 2b9bfe42
 
 ## [[8.1.0]](https://github.com/iExecBlockchainComputing/iexec-core/releases/tag/v8.1.0) 2023-06-09
 
